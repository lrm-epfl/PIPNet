{
 "cells": [
  {
   "cell_type": "code",
   "execution_count": 1,
   "id": "b48c4f58",
   "metadata": {
    "tags": []
   },
   "outputs": [],
   "source": [
    "import numpy as np\n",
    "import os\n",
    "import sys\n",
    "import copy\n",
    "\n",
    "import torch\n",
    "torch.set_num_threads(os.cpu_count())\n",
    "from torch import nn\n",
    "\n",
    "import importlib\n",
    "import json\n",
    "\n",
    "import matplotlib as mpl\n",
    "import matplotlib.pyplot as plt\n",
    "\n",
    "from pipnet import data\n",
    "from pipnet import model\n",
    "from pipnet import utils\n",
    "\n",
    "#import nmrglue as ng\n",
    "import scipy\n",
    "import scipy.io\n",
    "\n",
    "device = \"cuda\" if torch.cuda.is_available() else \"cpu\"\n",
    "\n",
    "np.random.seed(123)"
   ]
  },
  {
   "cell_type": "code",
   "execution_count": 2,
   "id": "909326be",
   "metadata": {
    "tags": []
   },
   "outputs": [],
   "source": [
    "model_name = \"PIPNet_model\"\n",
    "model_dir = f\"../../trained_models/{model_name}/\"\n",
    "fig_dir = f\"../../figures/1D/{model_name}/\"\n",
    "\n",
    "sel_wrs = [\n",
    "    30000., 32000., 34000., 36000., 38000.,\n",
    "    40000., 42000., 44000., 46000., 48000.,\n",
    "    50000., 52000., 54000., 56000., 58000., \n",
    "    60000., 62000., 64000., 66000., 68000.,\n",
    "    70000., 72000., 74000., 76000., 78000.,\n",
    "    80000., 82000., 84000., 86000., 88000.,\n",
    "    90000., 92000., 94000., 96000., 98000., 100000.\n",
    "]\n",
    "\n",
    "#sel_wrs = [\n",
    "#    40000., 42000., 44000., 46000., 48000.,\n",
    "#    50000., 52000., 54000., 56000., 58000., \n",
    "#    60000., 62000., 64000., 66000., 68000.,\n",
    "#    70000., 72000., 74000., 76000., 78000.,\n",
    "#    80000., 82000., 84000., 86000., 88000.,\n",
    "#    90000., 92000., 94000., 96000., 98000., 100000.\n",
    "#]\n",
    "\n",
    "#sel_wrs = [\n",
    "#    40000., 44000., 48000., 52000., 56000.,\n",
    "#    60000., 64000., 68000., 72000., 76000., \n",
    "#    80000., 84000., 88000., 92000., 96000., 100000.\n",
    "#]\n",
    "\n",
    "#sel_wrs = [\n",
    "#    40000., 46000., 52000., 58000., 64000., 70000., 76000., \n",
    "#    82000., 88000., 94000., 100000.\n",
    "#]\n",
    "\n",
    "#sel_wrs = [40000., 48000., 56000., 64000., 72000., 80000., 88000., 96000.]\n",
    "\n",
    "#sel_wrs = [40000., 50000., 60000., 70000., 80000., 90000., 100000.]\n",
    "\n",
    "dw_max = 1000.\n",
    "\n",
    "ppm_range = [-5., 20.]\n",
    "\n",
    "#compounds = [\"ampicillin\", \"aspala\", \"flutamide\", \"histidine\", \"histidine_old\", \"histidine_1_3\",\n",
    "#             \"thymol\", \"tyrosine\", \"mdma\", \"molnupiravir\"]\n",
    "compounds = [\"ampicillin\", \"aspala\", \"flutamide\", \"histidine\",\n",
    "             \"thymol\", \"tyrosine\", \"mdma\", \"molnupiravir\"]\n",
    "\n",
    "exp_dir = \"../../data/experimental_spectra/1D/\"\n",
    "\n",
    "fields = {\"ampicillin\": 800.,\n",
    "          \"aspala\": 800.,\n",
    "          \"flutamide\": 800.,\n",
    "          \"histidine\": 900.,\n",
    "          \"thymol\": 800.,\n",
    "          \"tyrosine\": 800.,\n",
    "          \"mdma\": 800.,\n",
    "          \"molnupiravir\": 900.}\n",
    "\n",
    "peaks = {\"ampicillin\": [[0., 1.1], [1.1, 2.], [9., 11.]],\n",
    "         \"aspala\": [[0.1, 1.5], [1.5, 2.4], [2.4, 3.], [3.5, 4.5], [4.5, 5.5], [7., 7.8], [12., 13.]],\n",
    "         \"flutamide\": [[0., 1.8], [6., 7.5], [7.5, 9.], [9., 11.]],\n",
    "         \"histidine\": [[4.5, 6.], [7.8, 8.7], [11.5, 13.5], [16., 18.]],\n",
    "         \"thymol\": [[2.8, 4.], [5., 5.8], [5.8, 6.6], [6.6, 7.6], [8.4, 10.4]],\n",
    "         \"tyrosine\": [[1.8, 3.4], [6.1, 7.], [9.5, 11.], [12., 13.]],\n",
    "         \"mdma\": [[0.5, 1.7]],\n",
    "         \"molnupiravir\": [[0.5, 2.], [6.3, 7.5], [9., 10.], [10., 11.5]]}\n",
    "\n",
    "peaks2 = {\"ampicillin\": [[0., 1.1], [1.1, 2.], [3., 4.3], [9., 11.]],\n",
    "          \"aspala\": [[0.1, 1.5], [1.5, 2.4], [2.4, 3.], [3.5, 4.5], [4.5, 5.5], [7., 7.8], [7.7, 8.5], [12., 13.]],\n",
    "          \"flutamide\": [[0., 1.8], [1.8, 2.8], [6., 7.5], [7.5, 9.], [9., 11.]],\n",
    "          \"histidine\": [[4.5, 6.], [7., 7.8], [7.8, 8.7], [8.7, 9.5], [11.5, 13.5], [16., 18.]],\n",
    "          \"thymol\": [[0., 0.9], [2.8, 4.], [5., 5.8], [5.8, 6.6], [6.6, 7.6], [8.4, 10.4]],\n",
    "          \"tyrosine\": [[1.8, 3.4], [4.8, 5.1], [5.1, 5.6], [6.1, 7.], [7.4, 8.], [9.5, 11.], [12., 13.]],\n",
    "          \"mdma\": [[0.5, 1.7], [1.7, 2.1], [2.1, 2.4], [2.4, 3.2], [3.1, 4.], [5.8, 6.1], [6.1, 6.4], [6.4, 7.], [9., 9.5], [9.5, 10.]],\n",
    "          \"molnupiravir\": [[0.5, 2.], [3.5, 4.], [5., 5.6], [6.3, 7.5], [9., 10.], [10., 11.5]]}\n",
    "\n",
    "int_regions = {\"ampicillin\": [[12., 8.5], [8.5, 3.], [3., -2.]],\n",
    "               \"aspala\": [[15., 10.], [10., 6.], [6., 3.4], [3.4, 1.5], [1.5, 0.]],\n",
    "               \"flutamide\": [[11., 9.], [9., 5.], [5., -2.]],\n",
    "               \"histidine\": [[20., 15.], [15., 10.5], [10.5, 6.5], [6.5, 4.2], [4.2, -2.]],\n",
    "               \"thymol\": [[12., 8.], [8., 4.5], [4.5, 2.7], [2.7, -2]],\n",
    "               \"tyrosine\": [[14., 11.], [11., 9.], [9., 6.1], [6.1, 3.5], [3.5, 0.]],\n",
    "               \"mdma\": [[13., 8.], [8., 5.], [5., -1.]],\n",
    "               \"molnupiravir\": [[12.0, 8.0], [8.0, 2.0], [2.0, -5.]]\n",
    "              }\n",
    "\n",
    "iso_dir = \"../../data/experimental_spectra/1D/iso/\"\n",
    "\n",
    "iso_res = {\"ampicillin\": [\"4k\", \"4k\", \"4k\", \"4k\"],\n",
    "           \"aspala\": [\"4k\", \"4k\", \"4k\", \"4k\", \"4k\"],\n",
    "           \"flutamide\": [\"2k\", \"2k\", \"2k\", \"4k\"],\n",
    "           #\"histidine\": [\"4k\", \"4k\", \"4k\", \"4k\", \"4k\"],\n",
    "           \"histidine\": [\"900\", \"900\", \"900\", \"900\", \"900\"],\n",
    "           \"thymol\": [\"4k\", \"4k\", \"4k\", \"4k\"],\n",
    "           \"tyrosine\": [\"4k\", \"4k\", \"4k\", \"4k\", \"4k\"],\n",
    "           \"mdma\": [\"4k\", \"4k\", \"4k\", \"4k\"],\n",
    "           \"molnupiravir\": [\"4k\", \"4k\", \"4k\", \"4k\", \"4k\", \"4k\", \"4k\"]}\n",
    "\n",
    "iso_parts = {'ampicillin': ['NH3', 'NHAr5', 'Ar6104b', 'Me2'],\n",
    "             'aspala': ['OH', 'NHNH3', 'CHCH', 'CH2', 'CH3'],\n",
    "             'flutamide': ['H5b', 'H38', 'H6', 'H101112'],\n",
    "             #'histidine': ['H5', 'H7', 'H618', 'H9', 'H342'],\n",
    "             'histidine': [\"R1\", \"R2\", \"R3\", \"R4\", \"R5\"],\n",
    "             'thymol': ['H7', 'H321c', 'H4', 'H556'],\n",
    "             'tyrosine': ['COOH', 'OH', 'NH3H76', 'H5823', 'H3dia'],\n",
    "             \"mdma\": [\"R1ph_og_divby1456\", \"R2ph_og_divby1456\", \"R3ph_og_divby1456\", \"R4ph_og_divby1456\"],\n",
    "             \"molnupiravir\": [\"R1\", \"R2\", \"R3\", \"R4\", \"R5\", \"R6\", \"R7\"]}"
   ]
  },
  {
   "cell_type": "code",
   "execution_count": 3,
   "id": "2050d25c",
   "metadata": {},
   "outputs": [],
   "source": [
    "if not os.path.exists(model_dir):\n",
    "    raise ValueError(f\"Unknown model: {model_name}\")\n",
    "    \n",
    "if not os.path.exists(fig_dir):\n",
    "    os.mkdir(fig_dir)\n",
    "    \n",
    "fdir = fig_dir + \"eval_experimental/\"\n",
    "if not os.path.exists(fdir):\n",
    "    os.mkdir(fdir)"
   ]
  },
  {
   "cell_type": "code",
   "execution_count": 4,
   "id": "6b523e1b-3389-41e8-b756-88d8207f72fa",
   "metadata": {},
   "outputs": [],
   "source": [
    "with open(f\"{model_dir}model_pars.json\", \"r\") as F:\n",
    "    model_pars = json.load(F)\n",
    "model_pars[\"noise\"] = 0.\n",
    "\n",
<<<<<<< HEAD
    "with open(f\"{model_dir}data_pars.json\", \"r\") as F:\n",
=======
    "with open(f\"{model_dir}data_pars.json\", \"rb\") as F:\n",
>>>>>>> 3011d8a0
    "    data_pars = json.load(F)"
   ]
  },
  {
   "cell_type": "code",
   "execution_count": 5,
   "id": "31b7ad06-a5ec-4af6-a2a9-426ef86de5b2",
   "metadata": {},
   "outputs": [],
   "source": [
    "net = model.ConvLSTMEnsemble(**model_pars).to(device)\n",
    "net.load_state_dict(torch.load(model_dir + f\"network\", map_location=torch.device(device)))\n",
    "net = net.eval()"
   ]
  },
  {
   "cell_type": "code",
   "execution_count": 6,
   "id": "35905a57-d212-4975-a5bc-d12b6bd4fbf4",
   "metadata": {},
   "outputs": [],
   "source": [
    "def plot_lw_evolution(ws, lws, pks, c0=np.array([0., 1., 1.]), dc=np.array([0., -1., 0.]), show=False, save=None):\n",
    "    \n",
    "    fig = plt.figure(figsize=(4,3))\n",
    "    ax = fig.add_subplot(1,1,1)\n",
    "    \n",
    "    n = lws.shape[0]-1\n",
    "    if n <= 0:\n",
    "        n = 1\n",
    "    \n",
    "    for i, lw in enumerate(lws):\n",
    "        ax.plot(ws, lw, color=c0+(i/n)*dc)\n",
    "\n",
    "    ax.set_xlabel(\"Max. MAS rate\")\n",
    "    ax.set_ylabel(\"Linewidth [ppm]\")\n",
    "\n",
    "    fig.tight_layout()\n",
    "    \n",
    "    if show:\n",
    "        plt.show()\n",
    "        \n",
    "    if save is not None:\n",
    "        plt.savefig(f\"{save}_lws.pdf\")\n",
    "        \n",
    "    plt.close()\n",
    "    \n",
    "    fig = plt.figure(figsize=(4,3))\n",
    "    ax = fig.add_subplot(1,1,1)\n",
    "    \n",
    "    for i, pk in enumerate(pks):\n",
    "        ax.plot(ws, pk-pk[-1], color=c0+(i/n)*dc)\n",
    "\n",
    "    ax.set_xlabel(\"Max. MAS rate\")\n",
    "    ax.set_ylabel(\"Peak deviation [ppm]\")\n",
    "\n",
    "    fig.tight_layout()\n",
    "    \n",
    "    if show:\n",
    "        plt.show()\n",
    "        \n",
    "    if save is not None:\n",
    "        plt.savefig(f\"{save}_pks.pdf\")\n",
    "        \n",
    "    plt.close()\n",
    "    \n",
    "    return"
   ]
  },
  {
   "cell_type": "code",
   "execution_count": 7,
   "id": "9a56dc00-578a-4848-8608-5af7a6974b40",
   "metadata": {},
   "outputs": [
    {
     "name": "stdout",
     "output_type": "stream",
     "text": [
      "ampicillin ampicillin\n",
      "aspala aspala\n",
      "flutamide flutamide\n",
      "histidine histidine\n",
      "thymol thymol\n",
      "tyrosine tyrosine\n",
      "mdma mdma\n",
      "molnupiravir molnupiravir\n"
     ]
    }
   ],
   "source": [
    "all_exp_lws = []\n",
    "all_exp_pks = []\n",
    "all_exp_int = []\n",
    "\n",
    "all_pip_lws = []\n",
    "all_pip_pks = []\n",
    "all_pip_int = []\n",
    "\n",
    "all_sel_lws = []\n",
    "all_sel_pks = []\n",
    "all_sel_int = []\n",
    "\n",
    "add_sel_lws = []\n",
    "add_sel_pks = []\n",
    "\n",
    "for compound in compounds:\n",
    "    \n",
    "    print(compound, compound.split(\"_\")[0])\n",
    "    \n",
    "    ppm, hz, ws, xr, xi = utils.extract_1d_dataset(f\"{exp_dir}{compound}/\", 1, 1000)\n",
    "    trg_ppm, trg_pred, trg_std = utils.extract_1d_pip(iso_dir, compound.split(\"_\")[0], iso_parts[compound.split(\"_\")[0]], iso_res[compound.split(\"_\")[0]])\n",
    "    if compound == \"histidine\":\n",
    "        trg_ppm += 1.81\n",
    "    trg_max = np.max(trg_pred)\n",
    "    trg_pred /= trg_max\n",
    "    trg_std /= trg_max\n",
    "    \n",
    "    pip_lws, pip_pks = utils.extract_1d_linewidths(trg_ppm, trg_pred, peaks[compound.split(\"_\")[0]])\n",
    "    all_pip_lws.append(pip_lws)\n",
    "    all_pip_pks.append(pip_pks)\n",
    "    all_pip_int.append(utils.get_relative_1d_integrals(trg_ppm, trg_pred, int_regions[compound.split(\"_\")[0]]))\n",
    "    \n",
    "    inds = np.where(np.logical_and(ppm >= ppm_range[0], ppm <= ppm_range[1]))[0]\n",
    "    ppm = ppm[inds]\n",
    "    hz = hz[inds]\n",
    "    xr = xr[:, inds]\n",
    "    xi = xi[:, inds]\n",
    "    \n",
    "    exp_lws, exp_pks = utils.extract_1d_linewidths(ppm, xr[-1], peaks[compound.split(\"_\")[0]])\n",
    "    all_exp_lws.append(exp_lws)\n",
    "    all_exp_pks.append(exp_pks)\n",
    "    all_exp_int.append(utils.get_relative_1d_integrals(ppm, xr[-1], int_regions[compound.split(\"_\")[0]]))\n",
    "    \n",
    "    X = utils.prepare_1d_input(xr, ws, data_pars, xi=xi, xmax=0.5)\n",
    "\n",
    "    wr_inds = [np.argmin(np.abs(ws - w)) for w in sel_wrs if np.min(np.abs(ws - w)) < dw_max ]\n",
    "    X = X[:, wr_inds]\n",
    "\n",
    "    with torch.no_grad():\n",
    "        y_pred, y_std, _ = net(X)\n",
    "    y_pred = y_pred.numpy()\n",
    "    y_std = y_std.numpy()\n",
    "\n",
    "    utils.plot_1d_iso_prediction(\n",
    "        X[0],\n",
    "        y_pred[0],\n",
    "        y_std[0],\n",
    "        y_trg = trg_pred,\n",
    "        y_trg_std = trg_std,\n",
    "        trg_scale=0.1,\n",
    "        X_offset=0.2,\n",
    "        pred_offset=0.1,\n",
    "        xvals=ppm,\n",
    "        x_trg=trg_ppm,\n",
    "        wr_factor=data_pars[\"wr_norm_factor\"],\n",
    "        xinv=True,\n",
    "        ylim=[-0.1, 0.8],\n",
    "        all_steps=True,\n",
    "        show=False,\n",
    "        save=f\"{fdir}sel_wr_{compound}.pdf\"\n",
    "    )\n",
    "    \n",
    "    utils.plot_multiple_1d_iso_predictions(\n",
    "        X[0],\n",
    "        y_pred[0],\n",
    "        y_std[0],\n",
    "        pred_offset=0.1,\n",
    "        xvals=ppm,\n",
    "        xinv=True,\n",
    "        show=False,\n",
    "        save=f\"{fdir}sel_wr_{compound}_all_preds.pdf\"\n",
    "    )\n",
    "    \n",
    "    utils.plot_1d_dataset(\n",
    "        X[0],\n",
    "        offset=-0.05,\n",
    "        xvals=ppm,\n",
    "        xinv=True,\n",
    "        show=False,\n",
    "        save=f\"{fdir}dataset_{compound}.pdf\"\n",
    "    )\n",
    "    \n",
    "    output = {}\n",
    "    output[\"ppm\"] = ppm\n",
    "    output[\"X\"] = X[0, :, 0].numpy()\n",
    "    output[\"wr\"] = ws[wr_inds]\n",
    "    output[\"pred\"] = y_pred[0, -1]\n",
    "    output[\"pred_std\"] = y_std[0, -1]\n",
    "    \n",
    "    scipy.io.savemat(f\"{fdir}{compound}_preds.mat\", output)\n",
    "\n",
    "    these_lws = []\n",
    "    these_pks = []\n",
    "    for i in range(y_pred.shape[1]):\n",
    "        sel_lws, sel_pks = utils.extract_1d_linewidths(ppm, y_pred[0, i], peaks[compound.split(\"_\")[0]])\n",
    "        these_lws.append(sel_lws)\n",
    "        these_pks.append(sel_pks)\n",
    "\n",
    "    all_sel_lws.append(np.array(sel_lws))\n",
    "    all_sel_pks.append(np.array(sel_pks))\n",
    "    all_sel_int.append(utils.get_relative_1d_integrals(ppm, y_pred[0, -1], int_regions[compound.split(\"_\")[0]]))\n",
    "    \n",
    "\n",
    "    sel_lws, sel_pks = utils.extract_1d_linewidths(ppm, y_pred[0, -1], peaks2[compound.split(\"_\")[0]])\n",
    "    add_sel_lws.append(np.array(sel_lws))\n",
    "    add_sel_pks.append(np.array(sel_pks))\n",
    "\n",
    "    plot_lw_evolution(ws[wr_inds], np.array(these_lws).T, np.array(these_pks).T, save=f\"{fdir}linewidth_evolution_{compound}_sel\")"
   ]
  },
  {
   "cell_type": "code",
   "execution_count": 8,
   "id": "b501e6ee-cccf-4905-afb8-3eeecbb08c14",
   "metadata": {},
   "outputs": [],
   "source": [
    "peak_count = 0\n",
    "pp = \"\"\n",
    "for compound, x in zip(compounds, add_sel_lws):\n",
    "    pp += f\"{compound}:\\n\"\n",
    "    for r, xi in zip(peaks2[compound.split(\"_\")[0]], x):\n",
    "        pp += f\"  Peak between {r[0]} and {r[1]} ppm: FWHM = {xi:.4f} ppm ({xi*800:.0f} Hz)\\n\"\n",
    "        peak_count += 1\n",
    "    pp += \"\\n\"\n",
    "\n",
    "pp += f\"Total: {peak_count} peaks\"\n",
    "\n",
    "with open(f\"{fdir}summary_lws_all.txt\", \"w\") as F:\n",
    "    F.write(pp)"
   ]
  },
  {
   "cell_type": "code",
   "execution_count": 9,
   "id": "a1a04feb-a5e8-4a60-9f4e-49b7e3411389",
   "metadata": {},
   "outputs": [],
   "source": [
    "peak_count = 0\n",
    "pp = \"\"\n",
    "for compound, x, y, z in zip(compounds, all_sel_lws, all_exp_lws, all_pip_lws):\n",
    "    pp += f\"{compound}:\\n\"\n",
    "    for r, xi, yi, zi in zip(peaks[compound.split(\"_\")[0]], x, y, z):\n",
    "        pp += f\"  Peak between {r[0]} and {r[1]} ppm: FWHM = {xi:.4f} ppm ({xi * fields[compound]:.0f} Hz),\\n\"\n",
    "        pp += f\"                                 exp: FWHM = {yi:.4f} ppm ({yi * fields[compound]:.0f} Hz)\\n\"\n",
    "        pp += f\"                                 PIP: FWHM = {zi:.4f} ppm ({zi * fields[compound]:.0f} Hz)\\n\"\n",
    "        peak_count += 1\n",
    "    pp += \"\\n\"\n",
    "    \n",
    "pp += f\"Total: {peak_count} peaks\"\n",
    "\n",
    "with open(f\"{fdir}summary_lws.txt\", \"w\") as F:\n",
    "    F.write(pp)"
   ]
  },
  {
   "cell_type": "code",
   "execution_count": 10,
   "id": "82dca216-cdbf-411d-9337-a8734cfe83c3",
   "metadata": {},
   "outputs": [],
   "source": [
    "peak_count = 0\n",
    "pp = \"\"\n",
    "for compound, x in zip(compounds, add_sel_pks):\n",
    "    pp += f\"{compound}:\\n\"\n",
    "    for r, xi in zip(peaks2[compound.split(\"_\")[0]], x):\n",
    "        pp += f\"  Peak between {r[0]} and {r[1]} ppm: maximum = {xi:.4f} ppm\\n\"\n",
    "        peak_count += 1\n",
    "    pp += \"\\n\"\n",
    "    \n",
    "pp += f\"Total: {peak_count} peaks\"\n",
    "\n",
    "with open(f\"{fdir}summary_pks_all.txt\", \"w\") as F:\n",
    "    F.write(pp)"
   ]
  },
  {
   "cell_type": "code",
   "execution_count": 11,
   "id": "5ab48e3b-2426-4cc3-8122-c40d1a1b8533",
   "metadata": {},
   "outputs": [],
   "source": [
    "peak_count = 0\n",
    "pp = \"\"\n",
    "for compound, x, y, z in zip(compounds, all_sel_pks, all_exp_pks, all_pip_pks):\n",
    "    pp += f\"{compound}:\\n\"\n",
    "    for r, xi, yi, zi in zip(peaks[compound.split(\"_\")[0]], x, y, z):\n",
    "        pp += f\"  Peak between {r[0]} and {r[1]} ppm: maximum = {xi:.4f} ppm\\n\"\n",
    "        pp += f\"                                 exp: maximum = {yi:.4f} ppm\\n\"\n",
    "        pp += f\"                                 PIP: maximum = {zi:.4f} ppm\\n\"\n",
    "        peak_count += 1\n",
    "    pp += \"\\n\"\n",
    "    \n",
    "pp += f\"Total: {peak_count} peaks\"\n",
    "\n",
    "with open(f\"{fdir}summary_pks.txt\", \"w\") as F:\n",
    "    F.write(pp)"
   ]
  },
  {
   "cell_type": "code",
   "execution_count": 12,
   "id": "68cb4cf7-4f41-4b66-beae-580bcb56b5a3",
   "metadata": {},
   "outputs": [],
   "source": [
    "pks_exp = np.concatenate(all_exp_pks)\n",
    "pks_sel = np.concatenate(all_sel_pks)\n",
    "pks_pip = np.concatenate(all_pip_pks)\n",
    "lws_exp = np.concatenate(all_exp_lws)\n",
    "lws_sel = np.concatenate(all_sel_lws)\n",
    "lws_pip = np.concatenate(all_pip_lws)\n",
    "\n",
    "lws_exp_hz = []\n",
    "lws_sel_hz = []\n",
    "lws_pip_hz = []\n",
    "for compound, these_lws_exp, these_lws_sel, these_lws_pip in zip(compounds, all_exp_lws, all_sel_lws, all_pip_lws):\n",
    "    lws_exp_hz.append(these_lws_exp * fields[compound])\n",
    "    lws_sel_hz.append(these_lws_sel * fields[compound])\n",
    "    lws_pip_hz.append(these_lws_pip * fields[compound])\n",
    "\n",
    "lws_exp_hz = np.concatenate(lws_exp_hz)\n",
    "lws_sel_hz = np.concatenate(lws_sel_hz)\n",
    "lws_pip_hz = np.concatenate(lws_pip_hz)"
   ]
  },
  {
   "cell_type": "code",
   "execution_count": 13,
   "id": "5e4616c2-deb8-4fd6-9874-5e537c3333b9",
   "metadata": {},
   "outputs": [
    {
     "data": {
      "image/png": "iVBORw0KGgoAAAANSUhEUgAAAk4AAAEiCAYAAAAPh11JAAAAOXRFWHRTb2Z0d2FyZQBNYXRwbG90bGliIHZlcnNpb24zLjYuMCwgaHR0cHM6Ly9tYXRwbG90bGliLm9yZy89olMNAAAACXBIWXMAAA9hAAAPYQGoP6dpAAA9f0lEQVR4nO3deVxUZfs/8M+wDJuCIPuOoliJu/Cg5hYBZahpxZP7koaBqZSPUiqaT6JWahaKC2CLWz5pWhqmCJaKGopbrihmKaBlgIKsc//+8Ov8HBiYM2yD8Hm/XvOqc859nXON3Jy5uM8958iEEAJEREREpJGerhMgIiIielKwcCIiIiKSiIUTERERkUQsnIiIiIgkYuFEREREJBELJyIiIiKJWDgRERERScTCiYiIiEgiA10n0NAUCgVu3bqFli1bQiaT6TodIiIi0jEhBO7duwdHR0fo6VU/ptTsCqdbt27BxcVF12kQERFRI/PHH3/A2dm52jbNrnBq2bIlgIf/OObm5jrOhoiIiHQtPz8fLi4uyhqhOs2ucHp0ec7c3JyFExERESlJmcLDyeFEREREErFwIiIiIpKIhRMRERGRRM1ujpNU5eXlKC0t1XUa1MjJ5XKNX10lIqKmg4VTBUIIZGdnIzc3V9ep0BNAT08PHh4ekMvluk6FiIgaAAunCh4VTba2tjA1NeVNMqlKj26mmpWVBVdXV/YVIqJmgIXTY8rLy5VFU+vWrXWdDj0BbGxscOvWLZSVlcHQ0FDX6RARUT3j5IzHPJrTZGpqquNM6Enx6BJdeXm5jjMhIqKGwMJJDV5yIanYV4iImhdeqiMiIp1zn71bZfn64kE6yoSoehxxolqTyWT47rvvdJ0GERFRveOIk0QV/xqqb9r+tfXzzz/jo48+wokTJ5CVlYUdO3Zg6NChKm2EEIiKisK6deuQm5uL3r17Y/Xq1WjXrp2yzd27dzF16lR8//330NPTw/Dhw/Hpp5+iRYsWNX4v/fv3R5cuXbBixQqV9Rs2bMD06dNrfOuHcePG4YsvvsCbb76J2NhYlW1hYWFYtWoVxo4diw0bNqhsS01NRZ8+fRAUFITduyv/XHfs2IElS5bgwoULUCgUcHV1xfPPP18pfyIian444tREFBQUoHPnzoiJiamyzdKlS7Fy5UrExsbi2LFjMDMzQ2BgIIqKipRtRo4cid9++w379u3DDz/8gJ9//hmTJ09uiLdQIy4uLtiyZQsePHigXFdUVIRNmzbB1dVVbUxcXBymTp2Kn3/+Gbdu3VLZlpSUhJCQEAwfPhzHjx/HiRMn8OGHH/JmqEREBICFU5Pxwgsv4L///S9efvlltduFEFixYgXmzJmDIUOGoFOnTvjyyy9x69Yt5WW2CxcuIDExEevXr4evry/69OmDzz77DFu2bKlUYFQnKioKDg4OOHPmjFbvwd3dHTKZrNKrOt26dYOLiwu2b9+uXLd9+3a4urqia9euldrfv38fW7duxZQpUzBo0KBKo1Hff/89evfujZkzZ8LLywvt27fH0KFDqy1IiYio+WDh1ExkZmYiOzsb/v7+ynUWFhbw9fVFamoqgIeXsFq1aoUePXoo2/j7+0NPTw/Hjh3TeAwhBKZOnYovv/wSv/zyCzp16qRVjr/++iuysrKQlZWFP//8E//617/w7LPPaoybMGECEhISlMvx8fEYP3682rbffPMNOnToAC8vL4waNQrx8fEQQii329vb47fffsO5c+e0yp2IiJoHFk7NRHZ2NgDAzs5OZb2dnZ1yW3Z2NmxtbVW2GxgYwMrKStmmKmVlZRg1ahSSkpJw6NAheHp6qmxftWoVWrRoofIKDQ1VaWNjYwN7e3vY29tj6dKlyMrKwrfffqvxvY0aNQqHDh3C77//jt9//x2HDx/GqFGj1LaNi4tTbgsKCkJeXh4OHjyo3D516lT07NkT3t7ecHd3x7///W/Ex8ejuLhYYx5ERNT0cXI41YkZM2bAyMgIR48ehbW1daXtI0eOxPvvv6+ybvv27Vi0aFGltmvXrkVcXByOHDkCGxsbjce2sbFRXnYTQmDQoEFqc7h06RKOHz+OHTt2AHhYFIaEhCAuLg79+/cHAJiZmWH37t24evUqkpOTcfToUbzzzjv49NNPkZqaypujEhE1cxxxaibs7e0BADk5OSrrc3JylNvs7e1x+/Ztle1lZWW4e/eusk1Vnn/+edy8eRN79+5Vu93CwgKenp4qr4qjWwCQnJysvNynzaW+CRMmYMOGDfjiiy8wYcIEtW3i4uJQVlYGR0dHGBgYwMDAAKtXr8a3336LvLw8lbZt27bFG2+8gfXr1+PkyZM4f/48tm7dKjkfIiJqmlg4NRMeHh6wt7dHUlKScl1+fj6OHTsGPz8/AICfnx9yc3Nx4sQJZZsDBw5AoVDA19e32v0PHjwYmzZtwhtvvIEtW7bUKMeMjAy88soreO+99zBs2DCtYoOCglBSUoLS0lIEBgZW2l5WVoYvv/wSn3zyCU6dOqV8nT59Go6Ojti8eXOV+3Z3d4epqSkKCgq0fk9ERNS08FJdE3H//n1kZGQolzMzM3Hq1ClYWVnB1dUVMpkM06dPx3//+1+0a9cOHh4emDt3LhwdHZX3e3rqqacQFBSESZMmITY2FqWlpQgPD8e///1vODo6aszh5ZdfxldffYXRo0fDwMAAr7zyiuT8Hzx4gODgYHTt2hWTJ09WmVOlabQLAPT19XHhwgXl/1f0ww8/4J9//sHEiRNhYWGhsm348OGIi4tDaGgo5s+fj8LCQrz44otwc3NDbm4uVq5cidLSUjz//POS3w8RETVNLJyaiLS0NAwYMEC5HBERAQAqN4D8z3/+g4KCAkyePBm5ubno06cPEhMTYWxsrIzbuHEjwsPD8dxzzylvgLly5UrJebzyyitQKBQYPXo09PT0JI8c5eTk4OLFi7h48WKlIu3xb71Vx9zcvMptcXFx8Pf3r1Q0AQ8Lp6VLl+LMmTPo168fYmJiMGbMGOTk5MDS0hJdu3bFTz/9BC8vL0l5EBFR0yUTUj+Vmoj8/HxYWFggLy+v0gdtUVERMjMz4eHhoVJMEFWFfYaobvBZdaRL1dUGFXGOExEREZFELJyIiIiIJGLhRERERCQRCyciIiIiiVg4EREREUnEwomIiIhIIhZORERERBKxcCIiIiKSiIUTERERkUQsnJqIcePGQSaTQSaTQS6Xw9PTEx988AHKysqQkpICmUyG3NxcAFAuP3rZ2dlh+PDhuHbtmnJ/7u7ukMlkOHr0qMpxpk+fjv79+0vO6/r165DJZDh16lQdvEsiIiLd4rPqpJpf+Rln9Xu8PK1DgoKCkJCQgOLiYuzZswdhYWEwNDSEn5+f2vaXLl1Cy5YtceXKFUyePBnBwcE4c+aM8iG5xsbGmDVrFg4ePFirt0JERNRUcMSpCTEyMoK9vT3c3NwwZcoU+Pv7Y9euXVW2t7W1hYODA/r27Yt58+bh/PnzyMjIUG6fPHkyjh49ij179lR73PXr1+Opp56CsbExOnTogFWrVim3eXh4AAC6du0KmUym1WgVERFRY8MRpybMxMQEf//9t+S2AFBSUqJc5+HhgdDQUERGRiIoKAh6epXr7I0bN2LevHn4/PPP0bVrV6Snp2PSpEkwMzPD2LFjcfz4cfj4+GD//v145plnIJfL6+bNERER6QBHnJogIQT279+PvXv3YuDAgRrbZ2Vl4eOPP4aTkxO8vLxUts2ZMweZmZnYuHGj2tioqCh88sknGDZsGDw8PDBs2DDMmDEDa9asAQDY2NgAAFq3bg17e3tYWVnV8t0RERHpDkecmpAffvgBLVq0QGlpKRQKBUaMGIH58+fj119/Vdve2dkZQggUFhaic+fO+PbbbyuNCNnY2ODdd9/FvHnzEBISorKtoKAAV69excSJEzFp0iTl+rKyMlhYNPCcMCIiogbAwqkJGTBgAFavXg25XA5HR0cYGFT/4/3ll19gbm4OW1tbtGzZssp2ERERWLVqlcrcJQC4f/8+AGDdunXw9fVV2fZogjkREVFTovNLdTExMXB3d4exsTF8fX1x/PjxatuvWLECXl5eMDExgYuLC2bMmIGioqIGyrZxMzMzg6enJ1xdXTUWTcDDOUxt27attmgCgBYtWmDu3Ln48MMPce/ePeV6Ozs7ODo64tq1a/D09FR5PZoU/mgEq7y8vBbvjIiIqHHQaeG0detWREREICoqCidPnkTnzp0RGBiI27dvq22/adMmzJ49G1FRUbhw4QLi4uKwdetWvPfeew2cefMzefJkWFhYYNOmTSrrFyxYgOjoaKxcuRKXL1/G2bNnkZCQgGXLlgF4+M09ExMTJCYmIicnB3l52t9mgYiIqLHQaeG0bNkyTJo0CePHj8fTTz+N2NhYmJqaIj4+Xm37I0eOoHfv3hgxYgTc3d0REBCA119/XeMoFdWeoaEhFi5cWGl074033sD69euRkJAAb29v9OvXDxs2bFCOOBkYGGDlypVYs2YNHB0dMWTIEF2kT0REVCdkQgihiwOXlJTA1NQU//vf/zB06FDl+rFjxyI3Nxc7d+6sFLNp0ya89dZb+Omnn+Dj44Nr165h0KBBGD16tORRp/z8fFhYWCAvLw/m5uYq24qKipCZmQkPDw8YGxvX6v1R88A+Q1Q33GfvVlm+vniQjjKh5qi62qAinU0O/+uvv1BeXg47OzuV9XZ2drh48aLamBEjRuCvv/5Cnz59IIRAWVkZQkNDqy2aiouLUVxcrFzOz8+vmzdAREREzY7OJ4drIyUlBYsWLcKqVatw8uRJbN++Hbt378bChQurjImOjoaFhYXy5eLi0oAZExERUVOisxEna2tr6OvrIycnR2V9Tk4O7O3t1cbMnTsXo0ePxhtvvAEA8Pb2RkFBASZPnoz3339f7Z2tIyMjERERoVzOz89n8UREREQ1orMRJ7lcju7duyMpKUm5TqFQICkpqcqH0hYWFlYqjh7dL6iqqVpGRkYwNzdXeRERERHVhE5vgBkREYGxY8eiR48e8PHxwYoVK1BQUIDx48cDAMaMGQMnJydER0cDAIKDg7Fs2TJ07doVvr6+yMjIwNy5cxEcHMwbLhIREVG902nhFBISgjt37mDevHnIzs5Gly5dkJiYqJwwfuPGDZURpjlz5kAmk2HOnDm4efMmbGxsEBwcjA8//FBXb4GIiIiaEZ3djkBXeDsCqkvsM0R1g7cjIF3S5nYET9S36oiIiIh0iYUTERERkUQsnIiIiIgkYuHURIwbNw4ymQwymQxyuRyenp744IMPUFZWhpSUFMhkMuTm5gKAcvnRy87ODsOHD8e1a9d0+yaIiIgaOZ1+q+5J4v2Fd4Me7+zYs1rHBAUFISEhAcXFxdizZw/CwsJgaGhY5X2xLl26hJYtW+LKlSuYPHkygoODcebMGd7agYiIqAoccWpCjIyMYG9vDzc3N0yZMgX+/v7YtWtXle1tbW3h4OCAvn37Yt68eTh//jwyMjIaMGMiIqInCwunJszExAQlJSWS2wKQ3J6IiKg5YuHUBAkhsH//fuzduxcDBw7U2D4rKwsff/wxnJyc4OXl1QAZEhERPZk4x6kJ+eGHH9CiRQuUlpZCoVBgxIgRmD9/Pn799Ve17Z2dnSGEQGFhITp37oxvv/0Wcrm8gbMmIiJ6crBwakIGDBiA1atXQy6Xw9HREQYG1f94f/nlF5ibm8PW1hYtW7ZsoCyJiIieXCycmhAzMzN4enpKbu/h4YFWrVrVX0JERERNDOc4EREREUnEwomIiIhIIl6qk6gmN6SU6syfuSrLnZxbab2PDRs2VLmtf//+EEJUuUxERETScMSJiIiISCIWTkREREQSsXAiIiIikoiFExEREZFELJyIiIiIJOK36tTgN85IqrrqK+6zd6ssX188qE72S0REdYsjTo8xNDQEABQWFuo4E3pSlJSUAAD09fV1nAkRETUEjjg9Rl9fH61atcLt27cBAKamppDJZPV+XFFWorJcVFRU78ek2lMoFLhz5w5MTU01PheQiIiaBp7tK7C3twcAZfHUEG7/80BlWf7ApMGOTbWjp6cHV1fXBimwiYhI91g4VSCTyeDg4ABbW1uUlpY2yDHf2J6ispz0Tv8GOS7Vnlwuh54er3gTETUXLJyqoK+v32DzVm7eK1dZNjY2bpDjEhERkXb4pzIRERGRRCyciIiIiCRi4UREREQkkaQ5ThEREVrveM6cObCystI6joiIiKixklQ4rVixAn5+fpDL5ZJ2eujQIYSHhz8xhRPv2kxERERSSP5W3Y4dO2BrayupbcuWLWucEBEREVFjJalwSkhIgIWFheSdrlmzBnZ2djVOiohIWxw5JqKGIKlwGjt2rFY7HTFiRI2SISIiImrManUDzPv370OhUKisMzc3r1VCRERERI2V1rcjyMzMxKBBg2BmZgYLCwtYWlrC0tISrVq1gqWlZX3kSERERNQoaD3iNGrUKAghEB8fDzs7Oz7clIiIiJoNrQun06dP48SJE/Dy8qqPfIiIiIgaLa0v1fXs2RN//PFHfeRCRERE1KhpPeK0fv16hIaG4ubNm+jYsSMMDQ1Vtnfq1KnOkiMiIiJqTLQunO7cuYOrV69i/PjxynUymQxCCMhkMpSXl9dpgkRERESNhdaX6iZMmICuXbsiNTUV165dQ2Zmpsp/tRUTEwN3d3cYGxvD19cXx48fr7Z9bm4uwsLC4ODgACMjI7Rv3x579uzR+rhERERE2tJ6xOn333/Hrl274OnpWeuDb926FREREYiNjYWvry9WrFiBwMBAXLp0Se3jXUpKSvD888/D1tYW//vf/+Dk5ITff/8drVq1qnUuRERERJpoXTgNHDgQp0+frpPCadmyZZg0aZLysl9sbCx2796N+Ph4zJ49u1L7+Ph43L17F0eOHFHOrXJ3d691HkRERERSaF04BQcHY8aMGTh79iy8vb0rTQ4fPHiwpP2UlJTgxIkTiIyMVK7T09ODv78/UlNT1cbs2rULfn5+CAsLw86dO2FjY4MRI0Zg1qxZ0NfXVxtTXFyM4uJi5XJ+fr6k/IiIiIgq0rpwCg0NBQB88MEHlbZpMzn8r7/+Qnl5eaWHAdvZ2eHixYtqY65du4YDBw5g5MiR2LNnDzIyMvDWW2+htLQUUVFRamOio6OxYMECSTnVFB8uSkRE1DxoPTlcoVBU+arvb9QpFArY2tpi7dq16N69O0JCQvD+++8jNja2ypjIyEjk5eUpX7wHFREREdVUrR7yWxvW1tbQ19dHTk6OyvqcnBzY29urjXFwcIChoaHKZbmnnnoK2dnZKCkpgVwurxRjZGQEIyOjuk2eiIiImiWtR5wAICkpCS+99BLatm2Ltm3b4qWXXsL+/fu12odcLkf37t2RlJSkXKdQKJCUlAQ/Pz+1Mb1790ZGRgYUCoVy3eXLl+Hg4KC2aCIiIiKqS1oXTqtWrUJQUBBatmyJadOmYdq0aTA3N8eLL76ImJgYrfYVERGBdevW4YsvvsCFCxcwZcoUFBQUKL9lN2bMGJXJ41OmTMHdu3cxbdo0XL58Gbt378aiRYsQFham7dsgIiIi0prWl+oWLVqE5cuXIzw8XLnu7bffRu/evbUuYkJCQnDnzh3MmzcP2dnZ6NKlCxITE5UTxm/cuAE9vf9f27m4uGDv3r2YMWMGOnXqBCcnJ0ybNg2zZs3S9m0QERERaU3rwik3NxdBQUGV1gcEBNSogAkPD1cpwh6XkpJSaZ2fnx+OHj2q9XGIqGr8ZigRkTRaX6obPHgwduzYUWn9zp078dJLL9VJUkRERESNkdYjTk8//TQ+/PBDpKSkKCdxHz16FIcPH8Y777yDlStXKtu+/fbbdZcpERERkY5pXTjFxcXB0tIS58+fx/nz55XrW7Vqhbi4OOWyTCZj4URERERNitaFU2ZmZn3kQURERNTo1eg+To8IISCEqKtciIiIiBq1GhVOcXFx6NixI4yNjWFsbIyOHTti/fr1dZ0bERERUaOi9aW6efPmYdmyZZg6dapycnhqaipmzJiBGzduqH34LxEREVFToHXhtHr1aqxbtw6vv/66ct3gwYPRqVMnTJ06lYUTERERNVlaX6orLS1Fjx49Kq3v3r07ysrK6iQpIiIiosZI68Jp9OjRWL16daX1a9euxciRI+skKSIiIqLGSOtLdcDDyeE//fQT/vWvfwEAjh07hhs3bmDMmDGIiIhQtlu2bFndZElERETUCGhdOJ07dw7dunUDAFy9ehUAYG1tDWtra5w7d07ZTiaT1VGKRERERI2D1oVTcnJyfeRBRM1YxYcMA3zQMBE1TrW6ASYRERFRcyKpcBo2bBjy8/Ml73TkyJG4fft2jZMiIiIiaowkXarbuXMn7ty5I2mHQgh8//33WLhwIWxtbWuVHBEREVFjIqlwEkKgffv29Z0LEdVQxTlCnB9ERFQ/JBVONZkQ7uTkpHUMERERUWMmqXDq169ffedBRERE1OjV6AaYREREjQkvV1NDYeFERLXGDy3+GxA1F7yPExEREZFELJyIiIiIJGLhRERERCSR5DlOAwcOlNTuwIEDNU6GiIiIqDGTXDilpKTAzc0NgwYNgqGhYX3mRERERNQoSS6clixZgoSEBGzbtg0jR47EhAkT0LFjx/rMjYiIiKhRkTzHaebMmTh//jy+++473Lt3D71794aPjw9iY2O1egAwERER0ZNK6/s4+fn5wc/PD59++im2bduGmJgYvPvuu7h16xbMzc3rI0ciamjzLSos5+kmDyKiOuL9hbfK8tmxZ2u0nxrfAPPkyZM4ePAgLly4gI4dO3LeExE90XgDSyKSQqvbEdy6dQuLFi1C+/bt8corr8DKygrHjh3D0aNHYWJiUl85EhERETUKkkecXnzxRSQnJyMgIAAfffQRBg0aBAMDPrGFiIiImg/JlU9iYiIcHBxw48YNLFiwAAsWLFDb7uTJk3WWXLNVcX4JwDkm9YyXaYiISArJhVNUVFR95kFERKQz/OOJpGLhRERERCQRn1VHREREJJHkEaeuXbtCJpNpbMc5TkRERM1Pc7ncKblwGjp0qPL/hRCIjo5GaGgorKys6iMvIiLSQnP50KKqsQ80jBrPcfrkk08wbdo0tGnTps6TIiIiItJGQxWOjWKOU0xMDNzd3WFsbAxfX18cP35cUtyWLVsgk8lURsOIiJ5E7rN3q7yIqHHS+R0st27dioiICMTGxsLX1xcrVqxAYGAgLl26BFtb2yrjrl+/jnfffRfPPvtsA2ZLRETq8DIRNRc6H3FatmwZJk2ahPHjx+Ppp59GbGwsTE1NER8fX2VMeXk5Ro4ciQULFvBSIZE68y1UX0REVCckjzitXLlSZbmsrAwbNmyAtbW1yvq3335b8sFLSkpw4sQJREZGKtfp6enB398fqampVcZ98MEHsLW1xcSJE/HLL79Ue4zi4mIUFxcrl/Pz8yXnR0RERPQ4yYXT8uXLVZbt7e3x1VdfqayTyWRaFU5//fUXysvLYWdnp7Lezs4OFy9eVBtz6NAhxMXF4dSpU5KOER0dXeXjYYiIiIi0IblwyszMrM88JLl37x5Gjx6NdevWVRrpqkpkZCQiIiKUy/n5+XBxcamvFIlIDe8vvFWWz449q6NMiIhqR6vCycPDo04Pbm1tDX19feTk5Kisz8nJgb29faX2V69exfXr1xEcHKxcp1AoAAAGBga4dOkS2rZtqxJjZGQEIyOjOs2biKip4eRuImkkF05t27aFm5sbBgwYoHw5OzvX6uByuRzdu3dHUlKS8pYCCoUCSUlJCA8Pr9S+Q4cOOHtW9S/VOXPm4N69e/j00085kqRDPOkSEVFzILlwOnDgAFJSUpCSkoLNmzejpKQEbdq0wcCBA5WFVMW5SlJERERg7Nix6NGjB3x8fLBixQoUFBRg/PjxAIAxY8bAyckJ0dHRMDY2RseOHVXiW7VqBQCV1tdKxW8hzc+ru303Uix8iIiINJNcOPXv3x/9+/cHABQVFeHIkSPKQuqLL75AaWkpOnTogN9++02rBEJCQnDnzh3MmzcP2dnZ6NKlCxITE5VF2I0bN6Cnp/O7JhARERHV7AaYxsbGGDhwIPr06YMBAwbgxx9/xJo1a6r8Jpwm4eHhai/NAUBKSkq1sRs2bKjRMYkatWY46klE9CTQqnAqKSnB0aNHkZycjJSUFBw7dgwuLi7o27cvPv/8c/Tr16++8iQiIiLSOcmF08CBA3Hs2DF4eHigX79+ePPNN7Fp0yY4ODjUZ35E9CSqOGLm4aqbPIiI6pjkwumXX36Bg4MDBg4ciP79+6Nfv35o3bp1feZGRERE1KhInnWdm5uLtWvXwtTUFEuWLIGjoyO8vb0RHh6O//3vf7hz50595klERESkc5JHnMzMzBAUFISgoCAAD+/ifejQISQnJ2Pp0qUYOXIk2rVrh3PnztVbskRERES6VKNv1QEPCykrKytYWVnB0tISBgYGuHDhQl3mRkTUaPCxMVQd3guv9p6Uf0PJhZNCoUBaWhpSUlKQnJyMw4cPo6CgAE5OThgwYABiYmIwYMCA+syViIiISKckF06tWrVCQUEB7O3tMWDAACxfvhz9+/ev9Gw4Au/BQ9QU8JuBRKSG5MLpo48+woABA9C+ffv6zIeIiIio0ZJcOD3//PPw8PCoz1yoFp6Ua8NVedLzJyKi5kHy7QjatWuncsuBkJAQ5OTk1EtSRERERI2R5BEnIYTK8p49exAdHV3nCRERETU3FUfdAY6811o9zVOUPOJERERE1NxJHnGSyWSQyWSV1hERkWa8DxRR06DVpbpx48bByMgIAFBUVITQ0FCYmZmptNu+fXvdZkhERETUSEgunMaOHauyPGrUqDpPhoiIiKgxk1w4JSQk1GceRERNC2+gSU8Y3hZGGk4OJyIiIpKoxg/5JSJq1PjoIyKqBxxxIiIiIpKIhRMRERGRRCyciIiIiCTiHCeiOsBvo9QDzlEiokaIhRM1CSxciIioIfBSHREREZFELJyIiIiIJOKlOiKipqjCHDHvCncu50OGiWqGhRMREVVWx5Pzvb/wVllm4UZPKl6qIyIiIpKIhRMRERGRRCyciIiIiCRi4UREREQkEQsnIiIiIolYOBERERFJxMKJiIiISCLex4mImgXeR4iI6gILJyIi0oiFJ9FDvFRHREREJBELJyIiIiKJGkXhFBMTA3d3dxgbG8PX1xfHjx+vsu26devw7LPPwtLSEpaWlvD396+2PREREVFd0XnhtHXrVkRERCAqKgonT55E586dERgYiNu3b6ttn5KSgtdffx3JyclITU2Fi4sLAgICcPPmzQbOnIiIiJobnRdOy5Ytw6RJkzB+/Hg8/fTTiI2NhampKeLj49W237hxI9566y106dIFHTp0wPr166FQKJCUlNTAmRMREVFzo9PCqaSkBCdOnIC/v79ynZ6eHvz9/ZGamippH4WFhSgtLYWVlZXa7cXFxcjPz1d5EREREdWETm9H8Ndff6G8vBx2dnYq6+3s7HDx4kVJ+5g1axYcHR1Viq/HRUdHY8GCBbXOlYioQc23qLCcp5s8qPlqZH2wsdwS44m+j9PixYuxZcsWpKSkwNjYWG2byMhIREREKJfz8/Ph4uLSUCkSETVPFT90PVx1kwdRHdNp4WRtbQ19fX3k5OSorM/JyYG9vX21sR9//DEWL16M/fv3o1OnTlW2MzIygpGRUZ3kS0RERA2kkRbfOp3jJJfL0b17d5WJ3Y8mevv5+VUZt3TpUixcuBCJiYno0aNHQ6RKRET0ZJlvofqiOqHzS3UREREYO3YsevToAR8fH6xYsQIFBQUYP348AGDMmDFwcnJCdHQ0AGDJkiWYN28eNm3aBHd3d2RnZwMAWrRogRYtWujsfRARURPSyOb3UOOh88IpJCQEd+7cwbx585CdnY0uXbogMTFROWH8xo0b0NP7/wNjq1evRklJCV555RWV/URFRWH+/PkNmToRERE1MzovnAAgPDwc4eHharelpKSoLF+/fr3+EyIiIiJSo1EUTkRERE0KL/U1WSyciNThSY+IiNRg4URERNQY8Q+4RomFkwSN5W6lWuEvHBERUZ3T+UN+iYiIiJ4UHHGipknXI266Pj41OU/kyDdRE8QRJyIiIiKJWDgRERERScRLdURE1Pjwcjc1UiycqHHiSZOIiBohXqojIiIikoiFExEREZFELJyIiIiIJGLhRERERCQRJ4c3AN64joiIqGlg4fSEaPDii99qq1O1/fmx+CYiahx4qY6IiIhIIhZORERERBLxUh0RERHVvSY65YMjTkREREQSsXAiIiIikoiX6qh+NNEhWiIiat5YONETgV/Hrx3++1Fzx98Bqiu8VEdEREQkEUeciEgj/rVOuqZ1H6w4XcDDtY4zouaKhRORBCwcdI8/A3qSNYb+2xhyaApYOBEREVG9ayqFGwunZqKpdFgiouaK5/HGgYUTScJfWCIiIn6rjoiIiEgyFk5EREREErFwIiIiIpKIhRMRERGRRJwcTs0CJ7cTEdUOz6MPccSJiIiISCKOOFGD4F8qRPQk4zmMHuGIExEREZFELJyIiIiIJGLhRERERCRRoyicYmJi4O7uDmNjY/j6+uL48ePVtt+2bRs6dOgAY2NjeHt7Y8+ePQ2UKRERETVnOi+ctm7dioiICERFReHkyZPo3LkzAgMDcfv2bbXtjxw5gtdffx0TJ05Eeno6hg4diqFDh+LcuXMNnDkRERE1NzovnJYtW4ZJkyZh/PjxePrppxEbGwtTU1PEx8erbf/pp58iKCgIM2fOxFNPPYWFCxeiW7du+Pzzzxs4cyIiImpudHo7gpKSEpw4cQKRkZHKdXp6evD390dqaqramNTUVERERKisCwwMxHfffae2fXFxMYqLi5XLeXl5AID8/HzlOkVxoUpMvkyoLJc/KFfd/lhsQ8Q3hhwYz/iGjG8MOTCe8bqMbww5NKf4R/8vROXP30qEDt28eVMAEEeOHFFZP3PmTOHj46M2xtDQUGzatEllXUxMjLC1tVXbPioqSgDgiy+++OKLL774qvb1xx9/aKxdmvwNMCMjI1VGqBQKBe7evYvWrVtDJpNVGZefnw8XFxf88ccfMDc31/q4uo5vDDkwnvHsw4xnPH8HnoR4IQTu3bsHR0dHjfvUaeFkbW0NfX195OTkqKzPycmBvb292hh7e3ut2hsZGcHIyEhlXatWrSTnaG5uXuMO3xjiG0MOjGc8+zDjGc/fgcYeb2FhIWlfOp0cLpfL0b17dyQlJSnXKRQKJCUlwc/PT22Mn5+fSnsA2LdvX5XtiYiIiOqKzi/VRUREYOzYsejRowd8fHywYsUKFBQUYPz48QCAMWPGwMnJCdHR0QCAadOmoV+/fvjkk08waNAgbNmyBWlpaVi7dq0u3wYRERE1AzovnEJCQnDnzh3MmzcP2dnZ6NKlCxITE2FnZwcAuHHjBvT0/v/AWK9evbBp0ybMmTMH7733Htq1a4fvvvsOHTt2rNO8jIyMEBUVVeky35MS3xhyYDzj2YcZz3j+DjzJ8erIhJDy3TsiIiIi0vkNMImIiIieFCyciIiIiCRi4UREREQkEQsnIiIiIolYOFUhJiYG7u7uMDY2hq+vL44fPy459ueff0ZwcDAcHR0hk8mqfI6eOtHR0ejZsydatmwJW1tbDB06FJcuXZIcv3r1anTq1El5sy8/Pz/8+OOPkuMrWrx4MWQyGaZPny6p/fz58yGTyVReHTp00OqYN2/exKhRo9C6dWuYmJjA29sbaWlpkuPd3d0r5SCTyRAWFiYpvry8HHPnzoWHhwdMTEzQtm1bLFy4UNozjP7PvXv3MH36dLi5ucHExAS9evXCr7/+qratpv4ihMC8efPg4OAAExMT+Pv748qVK5Ljt2/fjoCAAOXd8k+dOiX5+KWlpZg1axa8vb1hZmYGR0dHjBkzBrdu3ZJ8/Pnz56NDhw4wMzODpaUl/P39cezYMcnxjwsNDYVMJsOKFSskx48bN65SXwgKCtLq+BcuXMDgwYNhYWEBMzMz9OzZEzdu3JC8D3X9USaT4aOPPpIUf//+fYSHh8PZ2RkmJibKB6JLPX5OTg7GjRsHR0dHmJqaIigoSNmHpJxzioqKEBYWhtatW6NFixYYPny48kbEUuLXrl2L/v37w9zcHDKZDLm5ucptmuLv3r2LqVOnwsvLCyYmJnB1dcXbb7+tfO6o1BzefPNNtG3bFiYmJrCxscGQIUNw8eJFyfGPCCHwwgsvqPw7S4nv379/pZ9/aGioVsdPTU3FwIEDYWZmBnNzc/Tt2xcPHjzQGH/9+vUq++C2bdskHT87OxujR4+Gvb09zMzM0K1bN3z77beS87969Spefvll2NjYwNzcHK+99pqyD2n63Kqu/0mJr67/1QQLJzW2bt2KiIgIREVF4eTJk+jcuTMCAwNx+/ZtSfEFBQXo3LkzYmJitD72wYMHERYWhqNHj2Lfvn0oLS1FQEAACgoKJMU7Oztj8eLFOHHiBNLS0jBw4EAMGTIEv/32m9a5/Prrr1izZg06deqkVdwzzzyDrKws5evQoUOSY//55x/07t0bhoaG+PHHH3H+/Hl88sknsLS01Crvx4+/b98+AMCrr74qKX7JkiVYvXo1Pv/8c1y4cAFLlizB0qVL8dlnn0nO4Y033sC+ffvw1Vdf4ezZswgICIC/vz9u3rxZqa2m/rJ06VKsXLkSsbGxOHbsGMzMzBAYGIiioiJJ8QUFBejTpw+WLFlS5faq4gsLC3Hy5EnMnTsXJ0+exPbt23Hp0iUMHjxYcv7t27fH559/jrNnz+LQoUNwd3dHQEAA7ty5Iyn+kR07duDo0aOVHokgJT4oKEilT2zevFly/NWrV9GnTx906NABKSkpOHPmDObOnQtjY2PJ+3j82FlZWYiPj4dMJsPw4cMlxUdERCAxMRFff/01Lly4gOnTpyM8PBy7du3SGC+EwNChQ3Ht2jXs3LkT6enpcHNzg7+/PwoKCiSdc2bMmIHvv/8e27Ztw8GDB3Hr1i0MGzYMgLRzVmFhIYKCgvDee+9Vyk9T/K1bt3Dr1i18/PHHOHfuHDZs2IDExERMnDhR8j4AoHv37khISMCFCxewd+9eCCEQEBCA8vJyrc67K1asqPS4LqnxkyZNUukHS5culRyfmpqKoKAgBAQE4Pjx4/j1118RHh4OPT09jfEuLi6V+uCCBQvQokULvPDCC5KOP2bMGFy6dAm7du3C2bNnMWzYMLz22mtIT0/XGF9QUICAgADIZDIcOHAAhw8fRklJCYKDg6FQKDR+blXX/wDNn3vV9b8a0fg0u2bIx8dHhIWFKZfLy8uFo6OjiI6O1npfAMSOHTtqnMvt27cFAHHw4MEa78PS0lKsX79eq5h79+6Jdu3aiX379ol+/fqJadOmSYqLiooSnTt31j7J/zNr1izRp0+fGserM23aNNG2bVuhUCgktR80aJCYMGGCyrphw4aJkSNHSoovLCwU+vr64ocfflBZ361bN/H+++9XG1uxvygUCmFvby8++ugj5brc3FxhZGQkNm/erDH+cZmZmQKASE9Pl3x8dY4fPy4AiN9//71G8Xl5eQKA2L9/v+T4P//8Uzg5OYlz584JNzc3sXz5csn5jx07VgwZMqTanKqLDwkJEaNGjZIUX9U+KhoyZIgYOHCg5PhnnnlGfPDBByrrqupPFeMvXbokAIhz584p15WXlwsbGxuxbt26SvEVzzm5ubnC0NBQbNu2TdnmwoULAoBITU3VGP+45ORkAUD8888/at+7pvhHvvnmGyGXy0VpaWmN93H69GkBQGRkZEiOT09PF05OTiIrK6van7O6eG3Oo+rifX19xZw5c2ocX1GXLl0qneeqizczMxNffvmlSjsrKytJfWjv3r1CT09P5OXlKdvk5uYKmUwm9u3bpzaHR59b2va/ivGPk9L/pOCIUwUlJSU4ceIE/P39lev09PTg7++P1NTUBs/n0XC0lZWV1rHl5eXYsmULCgoKtH4kTVhYGAYNGqTy7yDVlStX4OjoiDZt2mDkyJEqlzQ02bVrF3r06IFXX30Vtra26Nq1K9atW6d1Do+UlJTg66+/xoQJE6p9qPPjevXqhaSkJFy+fBkAcPr0aRw6dAgvvPCCpPiysjKUl5erjEgAgImJiVajbwCQmZmJ7OxslZ+DhYUFfH19ddIfgYd9UiaTafXMx0dKSkqwdu1aWFhYoHPnzpJiFAoFRo8ejZkzZ+KZZ57R+pgAkJKSAltbW3h5eWHKlCn4+++/JR979+7daN++PQIDA2FrawtfX1+tLr9XlJOTg927d6uMmGjSq1cv7Nq1Czdv3oQQAsnJybh8+TICAgI0xhYXFwOASn/U09ODkZGR2v5Y8Zxz4sQJlJaWqvTBDh06wNXVVW0frM05S2p8Xl4ezM3NYWCg/h7OmvZRUFCAhIQEeHh4wMXFRVJ8YWEhRowYgZiYmCqfjarp+Bs3boS1tTU6duyIyMhIFBYWSoq/ffs2jh07BltbW/Tq1Qt2dnbo169flecTTe//xIkTOHXqVJV9UF18r169sHXrVty9excKhQJbtmxBUVER+vfvrzG+uLgYMplM5SaUxsbG0NPTq/QeKn5uadv/avO5J1mtyq4m6ObNmwKAOHLkiMr6mTNnCh8fH633h1qMOJWXl4tBgwaJ3r17axV35swZYWZmJvT19YWFhYXYvXu3VvGbN28WHTt2FA8ePBBCaPeX0p49e8Q333wjTp8+LRITE4Wfn59wdXUV+fn5kuKNjIyEkZGRiIyMFCdPnhRr1qwRxsbGYsOGDVq9h0e2bt0q9PX1xc2bNyXHlJeXi1mzZgmZTCYMDAyETCYTixYt0uq4fn5+ol+/fuLmzZuirKxMfPXVV0JPT0+0b9++2riK/eXw4cMCgLh165ZKu1dffVW89tprGuMfVxcjTg8ePBDdunUTI0aM0Cr++++/F2ZmZkImkwlHR0dx/PhxyfGLFi0Szz//vHLEUNsRp82bN4udO3eKM2fOiB07doinnnpK9OzZU5SVlWmMfzSyYGpqKpYtWybS09NFdHS0kMlkIiUlRat/g0eWLFkiLC0tlb9fUuKLiorEmDFjBABhYGAg5HK5+OKLLyTFl5SUCFdXV/Hqq6+Ku3fviuLiYrF48WIBQAQEBKjEqjvnbNy4Ucjl8krH6dmzp/jPf/6jMf5xmv7il3LOu3PnjnB1dRXvvfee1vuIiYkRZmZmAoDw8vJSO9pUVfzkyZPFxIkTlctV/Zyril+zZo1ITEwUZ86cEV9//bVwcnISL7/8sqT41NRUAUBYWVmJ+Ph4cfLkSTF9+nQhl8vF5cuXJb//R6ZMmSKeeuoptduqiv/nn39EQECAsg+am5uLvXv3Soq/ffu2MDc3F9OmTRMFBQXi/v37Ijw8XAAQkydPFkJU/bkltf9J+dyrqxEnFk4VNKbCKTQ0VLi5uYk//vhDq7ji4mJx5coVkZaWJmbPni2sra3Fb7/9Jin2xo0bwtbWVpw+fVq5TpvCqaJ//vlHmJubS75UaGhoKPz8/FTWTZ06VfzrX/+q0fEDAgLESy+9pFXM5s2bhbOzs9i8ebM4c+aM+PLLL4WVlZVWxVtGRobo27evACD09fVFz549xciRI0WHDh2qjWvMhVNJSYkIDg4WXbt2VRlylxJ///59ceXKFZGamiomTJgg3N3dRU5Ojsb4tLQ0YWdnp1L4als4VXT16lXJlwofnQ9ef/11lXbBwcHi3//+d41y8PLyEuHh4VVuVxf/0Ucfifbt24tdu3aJ06dPi88++0y0aNFC7WUOdfFpaWmic+fOyv4YGBgoXnjhBREUFKTSTt05R5vCSdM5S9MHl6b4vLw84ePjI4KCgkRJSYnW+8jNzRWXL18WBw8eFMHBwaJbt26VClh18Tt37hSenp7i3r17ynVV/ZylnreTkpLUXipUF//oPBAZGanS1tvbW8yePVur4xcWFgoLCwvx8ccfq91eVXx4eLjw8fER+/fvF6dOnRLz588XFhYW4syZM5Li9+7dK9q0aSNkMpnQ19cXo0aNEt26dROhoaFCiKo/t6T2Pymfeyyc6klxcbHQ19ev9AsxZswYMXjwYK33V9PCKSwsTDg7O4tr165pHVvRc889p6zqNdmxY4fy5ProBUDZ2dX9la5Jjx49Kv1yV8XV1VXlrzohhFi1apVwdHTU+rjXr18Xenp64rvvvtMqztnZWXz++ecq6xYuXCi8vLy0zuH+/fvKoue1114TL774YrXtK/aXRx/yFYudvn37irfffltj/ONqUziVlJSIoUOHik6dOom//vpL6/iKPD091Y7iVYxfvny5su893h/19PSEm5tbjY9vbW0tYmNjNcYXFxcLAwMDsXDhQpV2//nPf0SvXr3U7ru6HH7++WcBQJw6darK3CrGFxYWCkNDw0pz5iZOnCgCAwO1On5ubq64ffu2EOLhXM633npLua2qc86jD/iKHzaurq5i2bJlGuMfV90Hl6b4/Px84efnJ5577rkqR+u0OW8WFxcLU1NTsWnTJo3x06ZNq7If9uvXr0bHv3//vgAgEhMTNcZfu3ZNABBfffWVyvrXXntNZfRXyvG//PJLYWhoqOwHj6sqPiMjo9I8OSEefra8+eabWh3/zp07yp+/nZ2dWLp0qdp2jz63pPa/quIfxzlO9UQul6N79+5ISkpSrlMoFEhKSqq/66WPEUIgPDwcO3bswIEDB+Dh4VHrfSoUCuU8B02ee+45nD17FqdOnVK+evTogZEjR+LUqVPQ19fX6tj379/H1atX4eDgIKl97969K32N9fLly3Bzc9PquACQkJAAW1tbDBo0SKu4wsJClQdLA4C+vj4UCoXWOZiZmcHBwQH//PMP9u7diyFDhmgV7+HhAXt7e5X+mJ+fj2PHjjVIfwQe3pLgtddew5UrV7B//360bt261vuU2idHjx6NM2fOqPRHR0dHzJw5E3v37q3Rsf/880/8/fffkvqkXC5Hz54966xPxsXFoXv37pLndwEP//1LS0vrpE9aWFjAxsYGV65cQVpaGoYMGaLxnNO9e3cYGhqq9MFLly7hxo0b8PPzq/U5S0p8fn4+AgICIJfLsWvXrkrzB2uSg3g4cIDi4mKN8bNnz67UDwFg+fLlSEhIqNHxH+3DwcFBY7y7uzscHR2r7IfaHD8uLg6DBw+GjY2Nyr9FdfGP5mJV1Qe1Ob61tTVatWqFAwcO4Pbt2yrf0H3co3OEpv5XFW0+97RWq7KridqyZYswMjISGzZsEOfPnxeTJ08WrVq1EtnZ2ZLi7927J9LT00V6eroAoJwboe5bSBVNmTJFWFhYiJSUFJGVlaV8FRYWSjr27NmzxcGDB0VmZqY4c+aMmD17tpDJZOKnn36SFK+ONpfq3nnnHZGSkiIyMzPF4cOHhb+/v7C2tlb71406x48fFwYGBuLDDz8UV65cERs3bhSmpqbi66+/1irn8vJy4erqKmbNmqVVnBAPv4Xl5OQkfvjhB5GZmSm2b98urK2tK12WqE5iYqL48ccfxbVr18RPP/0kOnfuLHx9fdVeXtDUXxYvXixatWqlnKczZMgQ4eHhofyrW1P833//LdLT08Xu3bsFALFlyxaRnp4usrKyNMaXlJSIwYMHC2dnZ3Hq1CmVPllcXKwx/v79+yIyMlKkpqaK69evi7S0NDF+/HhhZGSk/OtV29+Xipfqqou/d++eePfdd0VqaqrIzMwU+/fvF926dRPt2rUTRUVFko6/fft2YWhoKNauXSuuXLkiPvvsM6Gvry9++eUXyT9DIR5eZjI1NRWrV6/Wug/069dPPPPMMyI5OVlcu3ZNJCQkCGNjY7Fq1SpJ8d98841ITk4WV69eFd99951wc3MTw4YNE0JIO+eEhoYKV1dXceDAAZGWlib8/PyUl9SlxGdlZYn09HSxbt06AUD8/PPPIj09Xfz9998a4/Py8oSvr6/w9vYWGRkZKm0ejYBr2sfVq1fFokWLRFpamvj999/F4cOHRXBwsLCyshI5OTk1Ou/isZE9TfEZGRnigw8+EGlpaSIzM1Ps3LlTtGnTRvTt21fyv+Hy5cuFubm52LZtm7hy5YqYM2eOMDY2FhkZGZLzv3LlipDJZOLHH39UWa8pvqSkRHh6eopnn31WHDt2TGRkZIiPP/5YyGQysXv3bknHj4+PF6mpqSIjI0N89dVXwsrKSkRERAghNH9uVdf/pMRX1/9qgoVTFT777DPh6uoq5HK58PHxEUePHpUc+2g4sOJr7NixGmPVxQEQCQkJko49YcIE4ebmJuRyubCxsRHPPfdcrYomIbQrnEJCQoSDg4OQy+XCyclJhISEqJ2AWZ3vv/9edOzYURgZGYkOHTqItWvXap3z3r17BQBx6dIlrWPz8/PFtGnThKurqzA2NhZt2rQR77//vrJQkGLr1q2iTZs2Qi6XC3t7exEWFiZyc3PVttXUXxQKhZg7d66ws7MTRkZG4rnnnlN5X5riExIS1G6PiorSGP/o8p66V3Jyssb4Bw8eiJdfflk4OjoKuVwuHBwcxODBg1Umh2v7+1KxcKouvrCwUAQEBAgbGxthaGgo3NzcxKRJk1T+CJJy/Li4OOHp6SmMjY1F586dK13+lbKPNWvWCBMTE7X9QFN8VlaWGDdunHB0dBTGxsbCy8tLfPLJJ8oJ85riP/30U+Hs7CwMDQ2Fq6urmDNnjrI/SznnPHjwQLz11lvC0tJSmJqaipdffllZeEuJj4qKqrKNpviq3hsAkZmZKSmHmzdvihdeeEHY2toKQ0ND4ezsLEaMGCEuXrwo+T1U9HjhpCn+xo0bom/fvsLKykoYGRkJT09PMXPmTOVcQanHj46OFs7OzsLU1FT4+fkpi3ep8ZGRkcLFxUWUl5dXei+a4i9fviyGDRsmbG1thampqejUqZPy9gRS4mfNmiXs7OyEoaGhaNeunUr/1fS5VV3/kxJfXf+rCdn/vWkiIiIi0oBznIiIiIgkYuFEREREJBELJyIiIiKJWDgRERERScTCiYiIiEgiFk5EREREErFwIiIiIpKIhRMRERGRRCyciIiIiCRi4UREREQkEQsnIiIiIolYOBERERFJ9P8AkKX/VUr0ZVYAAAAASUVORK5CYII=\n",
      "text/plain": [
       "<Figure size 600x300 with 1 Axes>"
      ]
     },
     "metadata": {},
     "output_type": "display_data"
    }
   ],
   "source": [
    "n = pks_exp.shape[0]\n",
    "dx = 0.25\n",
    "\n",
    "fig = plt.figure(figsize=(6,3))\n",
    "ax = fig.add_subplot(1,1,1)\n",
    "ax.bar(np.arange(n)-dx, lws_exp, width=dx)\n",
    "ax.bar(np.arange(n), lws_sel, width=dx)\n",
    "ax.bar(np.arange(n)+dx, lws_pip, width=dx)\n",
    "ax.legend([\"100 kHz MAS\", \"PIPNet\", \"PIP\"], loc=\"upper left\")\n",
    "ax.set_xticks(range(n))\n",
    "ax.set_ylabel(\"FWHM [ppm]\")\n",
    "ax.set_xlim(-2.5*dx, (n-1)+2.5*dx)\n",
    "fig.tight_layout()\n",
    "fig.savefig(f\"{fdir}fwhms.pdf\")\n",
    "plt.show()\n",
    "plt.close()"
   ]
  },
  {
   "cell_type": "code",
   "execution_count": 14,
   "id": "5c24ddeb-b8fa-44a6-a5ba-a59d64c96448",
   "metadata": {},
   "outputs": [],
   "source": [
    "ref_lws = [[9., 158.58], [5., 40.2], [3., 125.94], [18., 178.5], [21., 188.52], [23., 129.36], [26., 191.1]]"
   ]
  },
  {
   "cell_type": "code",
   "execution_count": 15,
   "id": "25366209-f859-4bca-8fe1-2ef0843f0164",
   "metadata": {},
   "outputs": [
    {
     "data": {
      "image/png": "iVBORw0KGgoAAAANSUhEUgAAAk4AAAEiCAYAAAAPh11JAAAAOXRFWHRTb2Z0d2FyZQBNYXRwbG90bGliIHZlcnNpb24zLjYuMCwgaHR0cHM6Ly9tYXRwbG90bGliLm9yZy89olMNAAAACXBIWXMAAA9hAAAPYQGoP6dpAABG1ElEQVR4nO3deVxU9f4/8NewDKszBAoDsoi5oIW74qTXFQEjl+SmFW5pml6wlHvNuNfdkrRFs3ANQculvKmZGi4oWoqoqLmGG4Upi78MEJD98/vDL3MdtjmDwLC8no/HeTw853ze8/kc+XDmzed8zjkyIYQAEREREelkZOgGEBERETUUTJyIiIiIJGLiRERERCQREyciIiIiiZg4EREREUnExImIiIhIIiZORERERBIxcSIiIiKSyMTQDagPSkpKcO/ePTRr1gwymczQzSEiIqI6JITAw4cP4eTkBCOjqseUmDgBuHfvHlxcXAzdDCIiIjKgO3fuwNnZucoyTJwANGvWDMDj/zCFQmHg1hAREVFdysrKgouLiyYfqAoTJ0BzeU6hUDBxIiIiaqKkTNfh5HAiIiIiiZg4EREREUnExImIiIhIIs5xkqikpAQFBQWGbgbVc6ampjA2NjZ0M4iIqJYwcZKgoKAASUlJKCkpMXRTqAGwsbGBSqXiM8GIiBohJk46CCGQkpICY2NjuLi46HwwFjVdQgjk5uYiPT0dAODo6GjgFhERUU1j4qRDUVERcnNz4eTkBEtLS0M3h+o5CwsLAEB6ejrs7e152Y6IqJHh8IkOxcXFAAC5XG7gllBDUZpgFxYWGrglRERU05g4ScT5KiQV+woRUePFS3VERFRvtHpvn+bfv33ob8CWEFWMI05U42QyGXbv3m3oZhAREdU4jjhV05N/FdUFff/yOn78OD766CMkJCQgJSUFu3btwsiRI7XKCCGwYMECbNiwARkZGejTpw/WrFmDtm3baso8ePAAM2bMwA8//AAjIyMEBATgs88+g7W1dbWPZcCAAejSpQtWrlyptT0qKgozZ85ERkZGtT534sSJ2LRpE9566y2sXbtWa19QUBBWr16NCRMmICoqSmtfXFwc+vbtCz8/P+zbV/7numvXLixbtgzXrl1DSUkJXF1dMWTIkHLtJyKixo8jTo1UTk4OOnfujPDw8ErLLF++HKtWrcLatWsRHx8PKysr+Pr6Ii8vT1MmMDAQV65cwaFDh7B3714cP34cU6dOrYtDqBYXFxds374djx490mzLy8vD1q1b4erqWmFMREQEZsyYgePHj+PevXta+2JiYjBmzBgEBATg9OnTSEhIwAcffMCJ30RETRQTp0Zq6NCheP/99/Hyyy9XuF8IgZUrV2Lu3LkYMWIEOnXqhM2bN+PevXuay2zXrl1DdHQ0vvzyS3h5eaFv3774/PPPsX379nIJRlUWLFgAR0dHXLx4Ua9jaNWqFWQyWbmlKt26dYOLiwt27typ2bZz5064urqia9eu5cpnZ2fjm2++wfTp0+Hv719uNOqHH35Anz59MHv2bLRv3x7t2rXDyJEjq0xIiYio8WLi1EQlJSUhNTUV3t7emm1KpRJeXl6Ii4sD8PgSlo2NDXr06KEp4+3tDSMjI8THx+usQwiBGTNmYPPmzfjpp5/QqVMnvdp45swZpKSkICUlBX/88Qd69+6Nv/3tbzrjJk2ahMjISM36xo0b8cYbb1RY9ttvv4WHhwfat2+PsWPHYuPGjRBCaParVCpcuXIFly9f1qvtRETUODFxaqJSU1MBAA4ODlrbHRwcNPtSU1Nhb2+vtd/ExAS2traaMpUpKirC2LFjERMTg59//hlt2rTR2r969WpYW1trLdOmTdMq06JFC6hUKqhUKixfvhwpKSn47rvvdB7b2LFj8fPPP+P333/H77//jhMnTmDs2LEVlo2IiNDs8/PzQ2ZmJo4dO6bZP2PGDPTs2ROenp5o1aoVXn31VWzcuBH5+fk620FERI0PJ4dTrZg1axbMzMxw6tQpNG/evNz+wMBA/Oc//9HatnPnTixdurRc2fXr1yMiIgInT55EixYtdNbdokULzWU3IQT8/f0rbENiYiJOnz6NXbt2AXicFI4ZMwYREREYMGAAAMDKygr79u3DrVu3cPToUZw6dQr//Oc/8dlnnyEuLo5PkyciamI44tREqVQqAEBaWprW9rS0NM0+lUqlee9aqaKiIjx48EBTpjJDhgzB3bt3ceDAgQr3K5VKtGnTRmspO7oFAEePHtVc7tPnUt+kSZMQFRWFTZs2YdKkSRWWiYiIQFFREZycnGBiYgITExOsWbMG3333HTIzM7XKPvvss3jzzTfx5Zdf4ty5c7h69Sq++eYbye0hIqLGgYlTE+Xu7g6VSoWYmBjNtqysLMTHx0OtVgMA1Go1MjIykJCQoClz5MgRlJSUwMvLq8rPHz58OLZu3Yo333wT27dvr1Ybb968ib///e/497//jVGjRukV6+fnh4KCAhQWFsLX17fc/qKiImzevBmffPIJLly4oFl++eUXODk5Ydu2bZV+dqtWrWBpaYmcnBy9j4mIiBo2XqprpLKzs3Hz5k3NelJSEi5cuABbW1u4urpCJpNh5syZeP/999G2bVu4u7tj3rx5cHJy0jzvqUOHDvDz88OUKVOwdu1aFBYWIjg4GK+++iqcnJx0tuHll1/GV199hXHjxsHExAR///vfJbf/0aNHGDZsGLp27YqpU6dqzanSNdoFAMbGxrh27Zrm32Xt3bsXf/31FyZPngylUqm1LyAgABEREZg2bRoWLlyI3NxcvPjii3Bzc0NGRgZWrVqFwsJCDBkyRPLxEBFR42DQEafKbjcPCgoC8Pj5O0FBQbCzs4O1tTUCAgLKXVpKTk6Gv78/LC0tYW9vj9mzZ6OoqMgQh1OvnD17Fl27dtXcgh8SEoKuXbti/vz5mjLvvvsuZsyYgalTp6Jnz57Izs5GdHQ0zM3NNWW2bNkCDw8PDB48GC+++CL69u2L9evXS27H3//+d2zatAnjxo3TekSALmlpafj1118RExMDJycnODo6ahapFAoFFApFhfsiIiLg7e1dLmkCHidOZ8+excWLF9G/f3/cvn0b48ePh4eHB4YOHYrU1FQcPHgQ7du3l9wWIiJqHGTiyXuv69j9+/dRXFysWb98+TKGDBmCo0ePYsCAAZg+fTr27duHqKgoKJVKBAcHw8jICCdOnAAAFBcXo0uXLlCpVPjoo4+QkpKC8ePHY8qUKRVOMq5MVlYWlEolMjMzy33R5uXlISkpCe7u7loJBVFl2GeIqo/vqiNDqCoPKMugI05P3m6uUqmwd+9ePPvss+jfvz8yMzMRERGBTz/9FIMGDUL37t0RGRmJkydP4tSpUwCAgwcP4urVq/j666/RpUsXDB06FEuWLEF4eDgKCgoMeWhERETUCNWbyeEFBQX4+uuvMWnSJMhkMiQkJKCwsFDrAY0eHh5wdXXVekCjp6en1rOIfH19kZWVhStXrlRaV35+PrKysrQWIiIiIl3qTeK0e/duZGRkYOLEiQAeP3xRLpfDxsZGq1zZBzRW9ADH0n2VCQsLg1Kp1CwuLi41dyBERETUaNWbxCkiIgJDhw6VdLfW0woNDUVmZqZmuXPnTq3XSURERA1fvXgcwe+//47Dhw9r3XWlUqlQUFCAjIwMrVGnsg9oPH36tNZnld51V9Ut62ZmZjAzM6vBIyAiIqKmoF6MOEVGRsLe3h7+/v+7g6J79+4wNTXVekBjYmIikpOTtR7QeOnSJa2nWx86dAgKhQIdO3asuwMgIiKiJsHgI04lJSWIjIzEhAkTYGLyv+YolUpMnjwZISEhsLW1hUKhwIwZM6BWq9G7d28AgI+PDzp27Ihx48Zh+fLlSE1Nxdy5cxEUFMQRJSIiIqpxBk+cDh8+jOTk5ArfJ7ZixQoYGRkhICAA+fn58PX1xerVqzX7jY2NsXfvXkyfPh1qtRpWVlaYMGECFi9eXJeHQERERE2EwRMnHx8fVPYMTnNzc4SHhyM8PLzSeDc3N+zfv7+2mkdERESkUS/mOFHNmzhxouYVNnK5HG3atMHixYtRVFSE2NhYyGQyZGRkAIBmvXRxcHBAQEAAbt++rfm80tfjlD58tNTMmTMxYMAAye367bffIJPJcOHChRo4SiIiorpl8BGnBmth+Xec1W59mXqH+Pn5ITIyEvn5+di/fz+CgoJgamqqmVxfVmJiIpo1a4YbN25g6tSpGDZsGC5evKh5Sa65uTnmzJmDY8eOPdWhEBERNVQccWrEzMzMoFKp4ObmhunTp8Pb2xt79uyptLy9vT0cHR3Rr18/zJ8/H1evXsXNmzc1+6dOnYpTp07pvDT65ZdfokOHDjA3N4eHh4fWvDR3d3cAQNeuXSGTyfQarSIiIjI0jjg1IRYWFvjzzz8llwWg9c4/d3d3TJs2DaGhofDz84ORUfm8e8uWLZg/fz6++OILdO3aFefPn8eUKVM0E/dPnz6NXr164fDhw3juuecgl8tr5uCIiIjqAEecmgAhBA4fPowDBw5g0KBBOsunpKTg448/RsuWLdG+fXutfXPnzkVSUhK2bNlSYeyCBQvwySefYNSoUXB3d8eoUaMwa9YsrFu3DsDjFzsDgJ2dHVQqFWxtbZ/y6IiIiOoOR5wasb1798La2hqFhYUoKSnB66+/joULF+LMmTMVlnd2doYQArm5uejcuTO+++67ciNCLVq0wL/+9S/Mnz8fY8aM0dqXk5ODW7duYfLkyZgyZYpme1FREZTKOp4TRkREVAuYODViAwcOxJo1ayCXy+Hk5KT1gNGK/PTTT1AoFLC3t0ezZs0qLRcSEoLVq1drzV0CgOzsbADAhg0b4OXlpbWvdII5ERFRQ8bEqRGzsrJCmzZtJJd3d3fXei9gZaytrTFv3jwsXLgQw4cP12x3cHCAk5MTbt++jcDAwApjS0ewiouLJbeLiIiovuAcJ6qWqVOnQqlUYuvWrVrbFy1ahLCwMKxatQrXr1/HpUuXEBkZiU8//RTA4zv3LCwsEB0djbS0NGRm6v+YBSIiIkNh4kTVYmpqiiVLliAvL09r+5tvvokvv/wSkZGR8PT0RP/+/REVFaV5DIGJiQlWrVqFdevWwcnJCSNGjDBE84mIiKpFJip730kTkpWVBaVSiczMTCgUCq19eXl5SEpKgru7O8zNzQ3UQmpI2GeIqq/Ve/s0//7tQ38DtoSakqrygLI44kREREQkERMnIiIiIomYOBERERFJxMSJiIiISCImTkREREQSMXEiIiIikoiJExEREZFETJyIiIiIJGLiRERERCSRwROnu3fvYuzYsbCzs4OFhQU8PT1x9uxZzX4hBObPnw9HR0dYWFjA29sbN27c0PqMBw8eIDAwEAqFAjY2Npg8eTKys7Pr+lCIiIiokTNo4vTXX3+hT58+MDU1xY8//oirV6/ik08+wTPPPKMps3z5cqxatQpr165FfHw8rKys4Ovrq/WOtMDAQFy5cgWHDh3C3r17cfz4cUydOtUQh1RvTJw4ETKZDDKZDHK5HG3atMHixYtRVFSE2NhYyGQyZGRkAIBmvXRxcHBAQEAAbt++bdiDICIiqmdMDFn5smXL4OLigsjISM220pfBAo9Hm1auXIm5c+dqXga7efNmODg4YPfu3Xj11Vdx7do1REdH48yZM+jRowcA4PPPP8eLL76Ijz/+GE5OTrXSds9NnrXyuZW5NOGS3jF+fn6IjIxEfn4+9u/fj6CgIJiamkKtVldYPjExEc2aNcONGzcwdepUDBs2DBcvXoSxsfHTNp+IiKhRMOiI0549e9CjRw+88sorsLe3R9euXbFhwwbN/qSkJKSmpsLb21uzTalUwsvLC3FxcQCAuLg42NjYaJImAPD29oaRkRHi4+MrrDc/Px9ZWVlaS2NkZmYGlUoFNzc3TJ8+Hd7e3tizZ0+l5e3t7eHo6Ih+/fph/vz5uHr1Km7evFmHLSYiIqrfDJo43b59G2vWrEHbtm1x4MABTJ8+HW+//TY2bdoEAEhNTQUAODg4aMU5ODho9qWmpsLe3l5rv4mJCWxtbTVlygoLC4NSqdQsLi4uNX1o9ZKFhQUKCgoklwUguTwREVFTYNDEqaSkBN26dcPSpUvRtWtXTJ06FVOmTMHatWtrtd7Q0FBkZmZqljt37tRqfYYmhMDhw4dx4MABDBo0SGf5lJQUfPzxx2jZsiXat29fBy0kIiJqGAyaODk6OqJjx45a2zp06IDk5GQAgEqlAgCkpaVplUlLS9PsU6lUSE9P19pfVFSEBw8eaMqUZWZmBoVCobU0Rnv37oW1tTXMzc0xdOhQjBkzBgsXLqy0vLOzM6ysrODk5IScnBx89913kMvldddgIiKies6gk8P79OmDxMRErW3Xr1+Hm5sbgMcTxVUqFWJiYtClSxcAQFZWFuLj4zF9+nQAgFqtRkZGBhISEtC9e3cAwJEjR1BSUgIvL6+6O5h6aODAgVizZg3kcjmcnJxgYlL1j/unn36CQqGAvb09mjVrVketJCIiajgMmjjNmjULL7zwApYuXYrRo0fj9OnTWL9+PdavXw8AkMlkmDlzJt5//320bdsW7u7umDdvHpycnDBy5EgAj0eo/Pz8NJf4CgsLERwcjFdffbXW7qhrKKysrNCmTRvJ5d3d3WFjY1N7DSKqA63e26e1/tuH/gZqCRE1RgZNnHr27Ildu3YhNDQUixcvhru7O1auXInAwEBNmXfffRc5OTmYOnUqMjIy0LdvX0RHR8Pc3FxTZsuWLQgODsbgwYNhZGSEgIAArFq1yhCHRERERI2YQRMnAHjppZfw0ksvVbpfJpNh8eLFWLx4caVlbG1tsXXr1tpoHhEREZGGwROnhqo6D6TUx8U/Mp4qPioqqtJ9AwYMgBCi0nUiIiKqmMHfVUdERETUUDBxIiIiIpKIiRMRERGRREyciIiIiCRi4kREREQkEe+qk4h3nZFUT9tX+ABHIqL6iyNOOhgbGwMACgoKDNwSaihyc3MBAKampgZuCRER1TSOOOlgYmICS0tL3L9/H6ampjAyqptcUxRpJ2p5eXl1Ui9VnxACubm5SE9Ph42NjSbpJiKixoOJkw4ymQyOjo5ISkrC77//Xmf1pv/1SGtd/siizuqmp2NjYwOVSmXoZhARUS1g4iSBXC5H27Zt6/Ry3Zs7Y7XWY/45oM7qpuozNTXlSBMRUSPGxEkiIyMjrRcL17a7D4u11uuybiIiIqoYJ4cTERERScTEiYiIiEgiJk5EREREEjFxIiIiIpKIk8Mrwac3ExERUVkccSIiIiKSiIkTERERkURMnIiIiIgkMmjitHDhQshkMq3Fw8NDsz8vLw9BQUGws7ODtbU1AgICkJaWpvUZycnJ8Pf3h6WlJezt7TF79mwUFRXV9aEQERFREyBpcnhWVpbeH6xQKCSVe+6553D48OH/Ncjkf02aNWsW9u3bhx07dkCpVCI4OBijRo3CiRMnAADFxcXw9/eHSqXCyZMnkZKSgvHjx8PU1BRLly7Vu81EREREVZGUONnY2EAmk0n+UJlMhuvXr6N169a6G2BiUuELUTMzMxEREYGtW7di0KBBAIDIyEh06NABp06dQu/evXHw4EFcvXoVhw8fhoODA7p06YIlS5Zgzpw5WLhwIeRyueQ2ExEREeki+XEE//3vf2Fra6uznBACL774ouQG3LhxA05OTjA3N4darUZYWBhcXV2RkJCAwsJCeHt7a8p6eHjA1dUVcXFx6N27N+Li4uDp6QkHBwdNGV9fX0yfPh1XrlxB165dJbeDiIiISBdJiZObmxv69esHOzs7SR/aunVrmJqa6izn5eWFqKgotG/fHikpKVi0aBH+9re/4fLly0hNTYVcLoeNjY1WjIODA1JTUwEAqampWklT6f7SfZXJz89Hfn6+Zr06lyKJiIio6ZGUOCUlJen1oZcvX5ZUbujQoZp/d+rUCV5eXnBzc8O3334LCwsLverUR1hYGBYtWlRrn09ERESNk9531SUnJ2uN1pQqKSlBcnLyUzXGxsYG7dq1w82bN6FSqVBQUICMjAytMmlpaZo5USqVqtxddqXrFc2bKhUaGorMzEzNcufOnadqNxERETUNeidOrVq1Qrdu3XDr1i2t7ffv34e7u/tTNSY7Oxu3bt2Co6MjunfvDlNTU8TExGj2JyYmIjk5GWq1GgCgVqtx6dIlpKena8ocOnQICoUCHTt2rLQeMzMzKBQKrYWIiIhIl2o9x6lDhw7o1auXVlIDPJ4Yro9//etfOHbsGH777TecPHkSL7/8MoyNjfHaa69BqVRi8uTJCAkJwdGjR5GQkIA33ngDarUavXv3BgD4+PigY8eOGDduHH755RccOHAAc+fORVBQEMzMzKpzaERERESV0jtxkslkWL16NebOnQt/f3+sWrVKa58+/vjjD7z22mto3749Ro8eDTs7O5w6dQotWrQAAKxYsQIvvfQSAgIC0K9fP6hUKuzcuVMTb2xsjL1798LY2BhqtRpjx47F+PHjsXjxYn0Pi4iIiEgnyY8jKFU6qjRr1ix4eHjgtddew6VLlzB//ny9K9++fXuV+83NzREeHo7w8PBKy7i5uWH//v16101ERESkL70TpycNHToUJ0+exPDhw3H69OmaalOj0Oq9fVrrv33ob6CWEBERUU3R+1Jd//79tZ7I3bFjR8THx8PGxkbvOU5EREREDYneI05Hjx4tt83Ozg7Hjh2rkQYRERER1VeSEyepT9fmrf1E9DR4mZuI6jPJiZOuF/0KISCTyVBcXFwjDSMiIiKqbyQnTk9eoit9ke+XX36Jli1b1krDiIiIiOobyYlT//79tdaNjY3Ru3dvtG7dusYbRUSGw0tlRESVq9aTw4mIiIiaIiZORERERBI9VeKk7ytWiIiIiBoyyXOcRo0apbWel5eHadOmwcrKSmv7k++SIyIiImpMJCdOSqVSa33s2LE13hgiooaOk+uJGjfJiVNkZGRttoOIiIio3uPkcCIiIiKJJCVOo0aNkvzKFQAIDAxEenp6tRtFREREVB9JulT3/fff4/79+5I+UAiBH374AUuWLIG9vf1TNY6IiIioPpGUOAkh0K5du9puCxEREVG9JilxevI9dVLxHXZERETU2EhKnMq+p46IiIioKeJddUREREQSMXEiIiIikqjeJE4ffvghZDIZZs6cqdmWl5eHoKAg2NnZwdraGgEBAUhLS9OKS05Ohr+/PywtLWFvb4/Zs2ejqKiojltPRI1Fq/f2aS1E1Dh4bvLUWqqrXiROZ86cwbp169CpUyet7bNmzcIPP/yAHTt24NixY7h3757WO/OKi4vh7++PgoICnDx5Eps2bUJUVBTmz59f14dARERETYDkV67UluzsbAQGBmLDhg14//33NdszMzMRERGBrVu3YtCgQQAev/alQ4cOOHXqFHr37o2DBw/i6tWrOHz4MBwcHNClSxcsWbIEc+bMwcKFCyGXyw11WEQGw3elERHVHsmJU2nyosuRI0f0akBQUBD8/f3h7e2tlTglJCSgsLAQ3t7emm0eHh5wdXVFXFwcevfujbi4OHh6esLBwUFTxtfXF9OnT8eVK1fQtWvXCuvMz89Hfn6+Zl2fp6ITERFR0yU5cYqNjYWbmxv8/f1hampaI5Vv374d586dw5kzZ8rtS01NhVwuh42NjdZ2BwcHpKamaso8mTSV7i/dV5mwsDAsWrToKVtPRERETY3kxGnZsmWIjIzEjh07EBgYiEmTJuH555+vdsV37tzBO++8g0OHDsHc3Lzan1MdoaGhCAkJ0axnZWXBxcWlTttAREQ1i5epqS5Inhw+e/ZsXL16Fbt378bDhw/Rp08f9OrVC2vXrq3Wpa6EhASkp6ejW7duMDExgYmJCY4dO4ZVq1bBxMQEDg4OKCgoQEZGhlZcWloaVCoVAEClUpW7y650vbRMRczMzKBQKLQWIqoZvCuNiBozve+qU6vV2LBhA1JSUhAUFISNGzfCyclJ7+Rp8ODBuHTpEi5cuKBZevTogcDAQM2/TU1NERMTo4lJTExEcnIy1Gq1pi2XLl1Cenq6psyhQ4egUCjQsWNHfQ+NiIiIqErVvqvu3LlzOHbsGK5du4bnn39e73lPzZo1K3epz8rKCnZ2dprtkydPRkhICGxtbaFQKDBjxgyo1Wr07t0bAODj44OOHTti3LhxWL58OVJTUzF37lwEBQXBzMysuodGREREemoql0r1Spzu3buHqKgoREVFISsrC2PHjkV8fHytje6sWLECRkZGCAgIQH5+Pnx9fbF69WrNfmNjY+zduxfTp0+HWq2GlZUVJkyYgMWLF9dKe4iIiKhpk5w4vfjiizh69Ch8fHzw0Ucfwd/fHyYmNfsYqNjYWK11c3NzhIeHIzw8vNIYNzc37N+/v0bbQURERA1LXY14Sc58oqOj4ejoiOTkZCxatKjS2/nPnTtXY40jIiIiqk8kJ04LFiyozXYQERER1XtMnIiIiIgkMvi76oionluoLLOeaZh2EBHVA5ITp65du0Imk+ksxzlORERE1FhJTpxGjhyp+bcQAmFhYZg2bRpsbW1ro11ERERE9U615zh98skneOedd9C6desabxQRERFRfcQ5Tg0F55nUmaby9FsiItIfEyciIiLwjyaSRu+X/BIRERE1VZJHnFatWqW1XlRUhKioKDRv3lxr+9tvv10zLSMiIiKqZyQnTitWrNBaV6lU+Oqrr7S2yWQyJk5ERETUaElOnJKSkmqzHUREVAM4T6fp4s++bkie48TEiYiIiJo6ySNOzz77LNzc3DBw4EDN4uzsXJttIyJqcjhqQFS/SU6cjhw5gtjYWMTGxmLbtm0oKChA69atMWjQIE0i5eDgUJttJSKieo6JHzV2khOnAQMGYMCAAQCAvLw8nDx5UpNIbdq0CYWFhfDw8MCVK1dqq61EVB18eCoRUY2p1gMwzc3NMWjQIPTt2xcDBw7Ejz/+iHXr1uHXX3+t6fYRERER1Rt6JU4FBQU4deoUjh49itjYWMTHx8PFxQX9+vXDF198gf79+9dWO4mIiIgMTnLiNGjQIMTHx8Pd3R39+/fHW2+9ha1bt8LR0bE220dEjYznJk+t9UsTLhmoJURUnzSU+XGSH0fw008/wc7ODoMGDcLgwYMxZMiQp06a1qxZg06dOkGhUEChUECtVuPHH3/U7M/Ly0NQUBDs7OxgbW2NgIAApKWlaX1GcnIy/P39YWlpCXt7e8yePRtFRUVP1S4iosp4bvLUWhqbVu/t01qISJvkEaeMjAz89NNPiI2NxbJly/Daa6+hXbt26N+/PwYMGID+/fujRYsWelXu7OyMDz/8EG3btoUQAps2bcKIESNw/vx5PPfcc5g1axb27duHHTt2QKlUIjg4GKNGjcKJEycAAMXFxfD394dKpcLJkyeRkpKC8ePHw9TUFEuXLtXvf4JqTEP5q4GIiEhfkhMnKysr+Pn5wc/PDwDw8OFD/Pzzzzh69CiWL1+OwMBAtG3bFpcvX5Zc+bBhw7TWP/jgA6xZswanTp2Cs7MzIiIisHXrVgwaNAgAEBkZiQ4dOuDUqVPo3bs3Dh48iKtXr+Lw4cNwcHBAly5dsGTJEsyZMwcLFy6EXC6X3BadmtCdSUx8iJ5Q9nff3dUw7SCiekHypbqyrKysYGtrC1tbWzzzzDMwMTHBtWvXqt2Q4uJibN++HTk5OVCr1UhISEBhYSG8vb01ZTw8PODq6oq4uDgAQFxcHDw9PbWeH+Xr64usrKwqH4uQn5+PrKwsrYWIiIhIF8kjTiUlJTh79ixiY2Nx9OhRnDhxAjk5OWjZsiUGDhyI8PBwDBw4UO8GXLp0CWq1Gnl5ebC2tsauXbvQsWNHXLhwAXK5HDY2NlrlHRwckJqaCgBITU0t99DN0vXSMhUJCwvDokWL9G4rkUE0odFOIqL6TnLiZGNjg5ycHKhUKgwcOBArVqzAgAED8Oyzzz5VA9q3b48LFy4gMzMT//3vfzFhwgQcO3bsqT5Tl9DQUISEhGjWs7Ky4OLiUqt1EhERUcMnOXH66KOPMHDgQLRr165GGyCXy9GmTRsAQPfu3XHmzBl89tlnGDNmDAoKCpCRkaE16pSWlgaVSgUAUKlUOH36tNbnld51V1qmImZmZjAzM6vR4yCiSnCOEBEZQi2deyTPcRoyZAjatm1bI5VWpaSkBPn5+ejevTtMTU0RExOj2ZeYmIjk5GSo1WoAgFqtxqVLl5Cenq4pc+jQISgUCnTs2LHW20pERERNi+QRp7Zt2yIlJQX29vYAgDFjxmDVqlVP9WLf0NBQDB06FK6urnj48CG2bt2K2NhYHDhwAEqlEpMnT0ZISAhsbW2hUCgwY8YMqNVq9O7dGwDg4+ODjh07Yty4cVi+fDlSU1Mxd+5cBAUFcUSJiOolPgCUqGGTPOIkhNBa379/P3Jycp6q8vT0dIwfPx7t27fH4MGDcebMGRw4cABDhgwBAKxYsQIvvfQSAgIC0K9fP6hUKuzcuVMTb2xsjL1798LY2BhqtRpjx47F+PHjsXjx4qdqFxEREVFFqvWS35oSERFR5X5zc3OEh4cjPDy80jJubm7Yv39/TTeNiIhIL3wGXtMgOXGSyWSQyWTlthERURU4OZ6oUZGcOAkhMHHiRM3coby8PEybNg1WVlZa5Z68lEZP4LN4iIioHuOImTSSE6cJEyZorY8dO7bGG0NERERUn0lOnCIjI2uzHVSDGvpfDQ29/VTPcLSXiGpQtd9VR0RERNTUGPSuOiIiInqMo+0NA0eciIiIiCTiiBMR1W+co0RE9QhHnIiIiIgkYuJEREREJBETJyIiIiKJmDgRERERScTEiYiIiEgiJk5EREREEjFxIiIiIpKIiRMRERGRRHwAJlEN42sTiIgaLyZO1OgwcSEiotrCS3VEREREEjFxIiIiIpLIoIlTWFgYevbsiWbNmsHe3h4jR45EYmKiVpm8vDwEBQXBzs4O1tbWCAgIQFpamlaZ5ORk+Pv7w9LSEvb29pg9ezaKiorq8lCIiOqnhUqtxXOTp9ZCRPox6BynY8eOISgoCD179kRRURH+/e9/w8fHB1evXoWVlRUAYNasWdi3bx927NgBpVKJ4OBgjBo1CidOnAAAFBcXw9/fHyqVCidPnkRKSgrGjx8PU1NTLF261JCHR0TU8C1UllnPfKqPK5usXZpw6ak+j6iuGTRxio6O1lqPioqCvb09EhIS0K9fP2RmZiIiIgJbt27FoEGDAACRkZHo0KEDTp06hd69e+PgwYO4evUqDh8+DAcHB3Tp0gVLlizBnDlzsHDhQsjlckMcGhHVU/ziJqKnUa/mOGVmPv5LxtbWFgCQkJCAwsJCeHt7a8p4eHjA1dUVcXFxAIC4uDh4enrCwcFBU8bX1xdZWVm4cuVKHbaeiIiIGrt68ziCkpISzJw5E3369MHzzz8PAEhNTYVcLoeNjY1WWQcHB6SmpmrKPJk0le4v3VeR/Px85Ofna9azsrJq6jCIiIioEas3iVNQUBAuX76Mn3/+udbrCgsLw6JFi2q9HiIiIl2EEMjNzUVJQZ7W9pycHJ2xlpaWkMlktdU0qkC9SJyCg4Oxd+9eHD9+HM7OzprtKpUKBQUFyMjI0Bp1SktLg0ql0pQ5ffq01ueV3nVXWqas0NBQhISEaNazsrLg4uJSU4dDRNTkSP3yL8kvKbe/qX/55+bmwtrautx26xW6Y7OzszU3U1HdMGjiJITAjBkzsGvXLsTGxsLd3V1rf/fu3WFqaoqYmBgEBAQAABITE5GcnAy1Wg0AUKvV+OCDD5Ceng57e3sAwKFDh6BQKNCxY8cK6zUzM4OZmVktHhkRUdNS3S9/67es+eVPDYpBE6egoCBs3boV33//PZo1a6aZk6RUKmFhYQGlUonJkycjJCQEtra2UCgUmDFjBtRqNXr37g0A8PHxQceOHTFu3DgsX74cqampmDt3LoKCgpgcERFRvWdpaYns7Gx0mKd9p/m1JX6SYqluGTRxWrNmDQBgwIABWtsjIyMxceJEAMCKFStgZGSEgIAA5Ofnw9fXF6tXr9aUNTY2xt69ezF9+nSo1WpYWVlhwoQJWLx4cV0dBhHRU2vo81ykfvn32tJLa/104Okm/+Uvk8lgZWUFI7m51naOwtVPBr9Up4u5uTnCw8MRHh5eaRk3Nzfs37+/JptGRFSnGso8l8qegyX1y9/IzKjK/UT1Xb2YHE5ERET1TA0/Nf5p1ZeH1zJxIiKqBzjPhahhYOJERFQPcJ4LURllR7zcXQ3TjjLq1StXiIiIiOozJk5EREREEvFSHVENaei3kxMRkW5MnIhqSEO5nZwamHp2ZxNRU8fEiYiIak89neBLVF1MnIhqCG8nJyJq/Jg4EdUQ3k5ORPUKL/PWCiZOREREFWHiQRXg4wiIiIiIJGLiRERERCQRL9URERHVBl7qa5SYOBHpwpMfUb3Gh89SXWLi1Ijw5EFETVGjffgs/2irl5g4VZPnJk+t9UsTLhmoJf/TaE8eRERE9QQTJyIiatD48FmqS0ycGpFKTx7mb2gX/E9KhbGNlqGHuw1dPzUq9XG029D48FmqS0ycGpFKTx7yMnOXeDIhIiKqFoM+x+n48eMYNmwYnJycIJPJsHv3bq39QgjMnz8fjo6OsLCwgLe3N27cuKFV5sGDBwgMDIRCoYCNjQ0mT56M7OzsOjwKIiIiaioMmjjl5OSgc+fOCA8Pr3D/8uXLsWrVKqxduxbx8fGwsrKCr68v8vL+d9dYYGAgrly5gkOHDmHv3r04fvw4pk6dWleHQEREtWWhUnshqgcMeqlu6NChGDp0aIX7hBBYuXIl5s6dixEjRgAANm/eDAcHB+zevRuvvvoqrl27hujoaJw5cwY9evQAAHz++ed48cUX8fHHH8PJyanOjoVqEecIERFRPVFvX7mSlJSE1NRUeHt7a7YplUp4eXkhLi4OABAXFwcbGxtN0gQA3t7eMDIyQnx8fJ23mYiIiBq3ejs5PDU1FQDg4OCgtd3BwUGzLzU1Ffb29lr7TUxMYGtrqylTkfz8fOTn52vWs7KyaqrZRERE1IjV2xGn2hQWFgalUqlZXFxcDN0kIiIiagDqbeKkUqkAAGlpaVrb09LSNPtUKhXS09O19hcVFeHBgweaMhUJDQ1FZmamZrlz504Nt56IiIgao3p7qc7d3R0qlQoxMTHo0qULgMeX1OLj4zF9+nQAgFqtRkZGBhISEtC9e3cAwJEjR1BSUgIvL69KP9vMzAxmZma1fgxV4UPsiIiIGh6DJk7Z2dm4efOmZj0pKQkXLlyAra0tXF1dMXPmTLz//vto27Yt3N3dMW/ePDg5OWHkyJEAgA4dOsDPzw9TpkzB2rVrUVhYiODgYLz66quN/o66JxOvWk+6eFdbjXrapJlJNxE1CI30u8OgidPZs2cxcOBAzXpISAgAYMKECYiKisK7776LnJwcTJ06FRkZGejbty+io6Nhbv6/J2Nv2bIFwcHBGDx4MIyMjBAQEIBVq1bV+bEQERFR42fQxGnAgAEQQlS6XyaTYfHixVi8eHGlZWxtbbF169baaB4RERGRlno7OZyIiIiovmHiRERERCQREyciIiIiiert4wioEWmkd1YQEVHTw8SJGhzejv90+P9HTRX7PtUEJk5E1KDwy4+IDImJExHphYkLGYrefa/sNAF31xpuEemjsZw7mDgR6amx/PITUd0y9LnD0PU3FryrjoiIiEgijjg1Qfyrg4io4eG5u35g4kR64y8vERE1VUycqMYIIZCbm4uSgjyt7TlGZd5HmJNTLtbS0hIymaw2m0dERPTUmDhRjcnNzYW1tXW57eW2hJUvk52dDSsrq9ppGBERUQ3h5HAiIiIiiTjiRDXG0tIS2dnZ6DAvWmv7NfM3tAv+J6XCWCIiqr84v/UxJk5UY2QyGaysrGAkN9fabiUvM3fJwJfk+MtPRETVxUt1RERERBJxxInqHEd8iKgh4rmLAI44EREREUnGxImIiIhIIiZORERERBI1msQpPDwcrVq1grm5Oby8vHD69GlDN4mIiIgamUaROH3zzTcICQnBggULcO7cOXTu3Bm+vr5IT083dNOIiIioEWkUidOnn36KKVOm4I033kDHjh2xdu1aWFpaYuPGjYZuGhERETUiDf5xBAUFBUhISEBoaKhmm5GREby9vREXF1dhTH5+PvLz8zXrmZmZAICsrCzNtpL8XK2YLJn2i2qLHxVr738itq7jDVk34xnPeMbXVnxDbjvjG1Z86b+FKPNS+oqIBu7u3bsCgDh58qTW9tmzZ4tevXpVGLNgwQIBgAsXLly4cOHCRbPcuXNHZ97R4EecqiM0NBQhISGa9ZKSEjx48AB2dnaQyWSVxmVlZcHFxQV37tyBQqHQu15DxjfktjOe8YxvuvENue2MbzjxQgg8fPgQTk5OOj+zwSdOzZs3h7GxMdLS0rS2p6WlQaVSVRhjZmYGMzMzrW02NjaS61QoFNX6AdaH+IbcdsYznvFNN74ht53xDSNeqVRK+qwGPzlcLpeje/fuiImJ0WwrKSlBTEwM1Gq1AVtGREREjU2DH3ECgJCQEEyYMAE9evRAr169sHLlSuTk5OCNN94wdNOIiIioEWkUidOYMWNw//59zJ8/H6mpqejSpQuio6Ph4OBQo/WYmZlhwYIF5S7zNYT4htx2xjOe8U03viG3nfENP74iMiGk3HtHRERERA1+jhMRERFRXWHiRERERCQREyciIiIiiZg4EREREUnExEmi8PBwtGrVCubm5vDy8sLp06clxx4/fhzDhg2Dk5MTZDIZdu/eLTk2LCwMPXv2RLNmzWBvb4+RI0ciMTFRcvyaNWvQqVMnzcO/1Go1fvzxR8nxZX344YeQyWSYOXOmpPILFy6ETCbTWjw8PPSq8+7duxg7dizs7OxgYWEBT09PnD17VlJsq1atytUvk8kQFBQkKb64uBjz5s2Du7s7LCws8Oyzz2LJkiXS3mf0fx4+fIiZM2fCzc0NFhYWeOGFF3DmzJkKy+rqK0IIzJ8/H46OjrCwsIC3tzdu3LghOX7nzp3w8fHRPCX/woULkusvLCzEnDlz4OnpCSsrKzg5OWH8+PG4d++e5PoXLlwIDw8PWFlZ4ZlnnoG3tzfi4+Mlxz9p2rRpkMlkWLlypeT4iRMnlusLfn5+kuu+du0ahg8fDqVSCSsrK/Ts2RPJycmS4ivqhzKZDB999JGk+OzsbAQHB8PZ2RkWFhaaF5pLPfa0tDRMnDgRTk5OsLS0hJ+fn1bfkXKuycvLQ1BQEOzs7GBtbY2AgADNw4elxK9fvx4DBgyAQqGATCZDRkaG5PofPHiAGTNmoH379rCwsICrqyvefvttzbtGpdT/1ltv4dlnn4WFhQVatGiBESNG4Ndff5UcX0oIgaFDh2r9P0uJHzBgQLmf/7Rp0yTXHRcXh0GDBsHKygoKhQL9+vXDo0ePdMb/9ttvlfa/HTt2SKo/NTUV48aNg0qlgpWVFbp164bvvvtO8rHfunULL7/8Mlq0aAGFQoHRo0dr+o6u76mq+p2U+Kr6XXUwcZLgm2++QUhICBYsWIBz586hc+fO8PX1RXp6uqT4nJwcdO7cGeHh4XrXfezYMQQFBeHUqVM4dOgQCgsL4ePjg5ycHEnxzs7O+PDDD5GQkICzZ89i0KBBGDFiBK5cuaJ3W86cOYN169ahU6dOesU999xzSElJ0Sw///yz5Ni//voLffr0gampKX788UdcvXoVn3zyCZ555hnJbX6y7kOHDgEAXnnlFUnxy5Ytw5o1a/DFF1/g2rVrWLZsGZYvX47PP/9c8jG8+eabOHToEL766itcunQJPj4+8Pb2xt27d8uV1dVXli9fjlWrVmHt2rWIj4+HlZUVfH19kZeXJyk+JycHffv2xbJlyyrdX1l8bm4uzp07h3nz5uHcuXPYuXMnEhMTMXz4cMntb9euHb744gtcunQJP//8M1q1agUfHx/cv39fUnypXbt24dSpU+VejyAl3s/PT6tPbNu2TVLsrVu30LdvX3h4eCA2NhYXL17EvHnzYG5uLin+yTpTUlKwceNGyGQyBAQESIoPCQlBdHQ0vv76a1y7dg0zZ85EcHAw9uzZozNeCIGRI0fi9u3b+P7773H+/Hm4ubnB29tbcy6Rcq6ZNWsWfvjhB+zYsQPHjh3DvXv3MGrUKMnxubm58PPzw7///e9ybdQVf+/ePdy7dw8ff/wxLl++jKioKERHR2Py5MmS6+/evTsiIyNx7do1HDhwAEII+Pj4oLi4WK9z7cqVK8u9nktq/JQpU7T6wfLlyyXFxsXFwc/PDz4+Pjh9+jTOnDmD4OBgGBkZ6Yx3cXEp1/8WLVoEa2trDB06VFL948ePR2JiIvbs2YNLly5h1KhRGD16NM6fP68zPicnBz4+PpDJZDhy5AhOnDiBgoICDBs2DCUlJTq/p6rqd4Du77mq+l21PNUbdpuIXr16iaCgIM16cXGxcHJyEmFhYXp/FgCxa9euarclPT1dABDHjh2r9mc888wz4ssvv9Qr5uHDh6Jt27bi0KFDon///uKdd96RFLdgwQLRuXNn/Rv5f+bMmSP69u1b7fiy3nnnHfHss8+KkpISSeX9/f3FpEmTtLaNGjVKBAYGSorPzc0VxsbGYu/evVrbu3XrJv7zn/9UGVu2r5SUlAiVSiU++ugjzbaMjAxhZmYmtm3bpjP+SUlJSQKAOH/+vOT6K3L69GkBQPz+++/Vis/MzBQAxOHDhyXH//HHH6Jly5bi8uXLws3NTaxYsUJy+ydMmCBGjBhRZZsqix0zZowYO3asztiq2v6kESNGiEGDBkmOf+6558TixYu1tlXWj8rGJyYmCgDi8uXLmm3FxcWiRYsWYsOGDRW2oey5JiMjQ5iamoodO3Zoyly7dk0AEHFxcTrjn3T06FEBQPz1118V1q0rvtS3334r5HK5KCwsrFb8L7/8IgCImzdvSo4/f/68aNmypUhJSany51xRvNRzZ0WxXl5eYu7cuTpjq2r7k7p06VLu3FZVvJWVldi8ebNWOVtb2wr7T9n4AwcOCCMjI5GZmakpk5GRIWQymTh06FCFbSj9ntK335WNf5KUficFR5x0KCgoQEJCAry9vTXbjIyM4O3tjbi4uDpvT+mwtK2trd6xxcXF2L59O3JycvR+HU1QUBD8/f21/h+kunHjBpycnNC6dWsEBgZqLm1IsWfPHvTo0QOvvPIK7O3t0bVrV2zYsEHvNgCPf5Zff/01Jk2aVOXLnJ/0wgsvICYmBtevXwcA/PLLL/j5558xdOhQSfFFRUUoLi7WjEqUsrCw0GvkDQCSkpKQmpqq9TNQKpXw8vIySF8EHvdHmUym17seSxUUFGD9+vVQKpXo3LmzpJiSkhKMGzcOs2fPxnPPPad3nQAQGxsLe3t7tG/fHtOnT8eff/4pqd59+/ahXbt28PX1hb29Pby8vPS67P6ktLQ07Nu3TzNaIsULL7yAPXv24O7duxBC4OjRo7h+/Tp8fHx0xubn5wOAVj80MjKCmZlZpf2w7LkmISEBhYWFWv3Pw8MDrq6uFfa/pzlXSY3PzMyEQqGAiUn5Zznris/JyUFkZCTc3d3h4uIiKT43Nxevv/46wsPDK30Xqq76t2zZgubNm+P5559HaGgocnNzdcamp6cjPj4e9vb2eOGFF+Dg4ID+/ftL/tmVlZCQgAsXLlTa/yqKf+GFF/DNN9/gwYMHKCkpwfbt25GXl4cBAwbojM/Pz4dMJtN6CKW5uTmMjIzKHUPZ7yl9+93TfM9J9lRpVxNw9+5dAUCcPHlSa/vs2bNFr1699P48PMWIU3FxsfD39xd9+vTRK+7ixYvCyspKGBsbC6VSKfbt26dX/LZt28Tzzz8vHj16JISQ/leTEELs379ffPvtt+KXX34R0dHRQq1WC1dXV5GVlSUp3szMTJiZmYnQ0FBx7tw5sW7dOmFubi6ioqL0OgYhhPjmm2+EsbGxuHv3ruSY4uJiMWfOHCGTyYSJiYmQyWRi6dKletWrVqtF//79xd27d0VRUZH46quvhJGRkWjXrl2VcWX7yokTJwQAce/ePa1yr7zyihg9erTO+CfVxIjTo0ePRLdu3cTrr7+uV/wPP/wgrKyshEwmE05OTuL06dOS45cuXSqGDBmiGTHUd8Rp27Zt4vvvvxcXL14Uu3btEh06dBA9e/YURUVFVcaWji5YWlqKTz/9VJw/f16EhYUJmUwmYmNjJR97qWXLlolnnnlG8zslJT4vL0+MHz9eABAmJiZCLpeLTZs2SYovKCgQrq6u4pVXXhEPHjwQ+fn54sMPPxQAhI+PT7n4is41W7ZsEXK5vFzZnj17infffVdn/JN0/eUv5Vx3//594erqKv7973/rFR8eHi6srKwEANG+ffsKR5sqi586daqYPHmyZr2yn3Nl8evWrRPR0dHi4sWL4uuvvxYtW7YUL7/8ss7YuLg4AUDY2tqKjRs3inPnzomZM2cKuVwurl+/LvnYS02fPl106NChwn2Vxf/111/Cx8dH0/8UCoU4cOCApPj09HShUCjEO++8I3JyckR2drYIDg4WAMTUqVOFEJV/T0ntd1K+52pqxImJkw71KXGaNm2acHNzE3fu3NErLj8/X9y4cUOcPXtWvPfee6J58+biypUrkmKTk5OFvb29+OWXXzTb9Emcyvrrr7+EQqGQfKnQ1NRUqNVqrW0zZswQvXv31rtuHx8f8dJLL+kVs23bNuHs7Cy2bdsmLl68KDZv3ixsbW31Stxu3rwp+vXrJwAIY2Nj0bNnTxEYGCg8PDyqjKvPiVNBQYEYNmyY6Nq1q9bwu5T47OxscePGDREXFycmTZokWrVqJdLS0nTGnz17Vjg4OGglvvomTmXdunWrwkuFZWNLzwOvvfaaVrlhw4aJV199Ve+627dvL4KDgyvdX1H8Rx99JNq1ayf27NkjfvnlF/H5558La2vrCi91VBR/9uxZ0blzZ00/9PX1FUOHDhV+fn7l4is61+iTOOk6V+n6AtMVn5mZKXr16iX8/PxEQUGBXvEZGRni+vXr4tixY2LYsGGiW7du5RLYiuK///570aZNG/Hw4UPNtsp+zlLP1TExMeUuFVYUW/q7HxoaqhXv6ekp3nvvPb3qzs3NFUqlUnz88ccV7q8sPjg4WPTq1UscPnxYXLhwQSxcuFAolUpx8eJFSfEHDhwQrVu3FjKZTBgbG4uxY8eKbt26iWnTpgkhKv+ektrvpHzPMXGqI/n5+cLY2LjcL8f48ePF8OHD9f686iZOQUFBwtnZWdy+fVvv2LIGDx6syfJ12bVrl+ZEW7oA0HT+sn+pS9GjR49yv+yVcXV11foLTwghVq9eLZycnPSq87fffhNGRkZi9+7desU5OzuLL774QmvbkiVLRPv27fX6HCEeJwylSc/o0aPFiy++WGX5sn2l9Eu+bLLTr18/8fbbb+uMf9LTJE4FBQVi5MiRolOnTuL//b//p3d8WW3atKlwFK9s/IoVKzT97sm+aGRkJNzc3Kpdf/PmzcXatWurjM3PzxcmJiZiyZIlWuXeffdd8cILL+hV9/HjxwUAceHChUrbVDY+NzdXmJqalpsrN3nyZOHr66tX/RkZGSI9PV0I8Xj+5j/+8Q+t/ZWda0q/5Mt+6bi6uopPP/1UZ/yTqvoC0xWflZUl1Gq1GDx4cIUjdvqcK/Pz84WlpaXYunWrzvh33nmn0v7Xv3//atWfnZ0tAIjo6OgqY2/fvi0AiK+++kpr++jRo7VGfKXUvXnzZmFqaqrpA0+qLP7mzZvl5sgJ8fi75K233tKr/vv372t+7g4ODmL58uUVliv9npLa7yqLfxLnONURuVyO7t27IyYmRrOtpKQEMTExtXf99AlCCAQHB2PXrl04cuQI3N3dn/ozS0pKNHMedBk8eDAuXbqECxcuaJYePXogMDAQFy5cgLGxsV51Z2dn49atW3B0dJRUvk+fPuVua71+/Trc3Nz0qjcyMhL29vbw9/fXKy43NxdGRtq/JsbGxigpKdHrcwDAysoKjo6O+Ouvv3DgwAGMGDFCr3h3d3eoVCqtvpiVlYX4+Pg66YvA40cSjB49Gjdu3MDhw4dhZ2f31J8ptT+OGzcOFy9e1OqLTk5OmD17Ng4cOFCtuv/44w/8+eefOvujXC5Hz549a6QvRkREoHv37pLndQGP/98LCwtrpC8qlUq0aNECN27cwNmzZzX9UNe5pnv37jA1NdXqf4mJiUhOToZarX7qc5WU+KysLPj4+EAul2PPnj1ac7aqU794PHiA/Px8nfHvvfdeuf4HACtWrEBkZGS16i/9DJVKVWVsq1at4OTkVGn/06fuiIgIDB8+HC1atND6f6gqvnQeVmX9T5/6mzdvDhsbGxw5cgTp6elad+U+qfS8oKvfVUaf7zm9PVXa1URs375dmJmZiaioKHH16lUxdepUYWNjI1JTUyXFP3z4UJw/f16cP39eANDMkajoTqSypk+fLpRKpYiNjRUpKSmaJTc3V1Ld7733njh27JhISkoSFy9eFO+9956QyWTi4MGDkuIros+lun/+858iNjZWJCUliRMnTghvb2/RvHnzCv/aqcjp06eFiYmJ+OCDD8SNGzfEli1bhKWlpfj6668lt7e4uFi4urqKOXPmSI4pNWHCBNGyZUuxd+9ekZSUJHbu3CmaN29e7tJEVaKjo8WPP/4obt++LQ4ePCg6d+4svLy8KrzEoKuvfPjhh8LGxkYzT2fEiBHC3d1d85e3rvg///xTnD9/Xuzbt08AENu3bxfnz58XKSkpOuMLCgrE8OHDhbOzs7hw4YJWf8zPz9cZn52dLUJDQ0VcXJz47bffxNmzZ8Ubb7whzMzMNH/J6vu7UvZSXVXxDx8+FP/6179EXFycSEpKEocPHxbdunUTbdu2FXl5eTrr3rlzpzA1NRXr168XN27cEJ9//rkwNjYWP/30k+S2Z2ZmCktLS7FmzRq9f/b9+/cXzz33nDh69Ki4ffu2iIyMFObm5mL16tWS4r/99ltx9OhRcevWLbF7927h5uYmRo0apalfyrlm2rRpwtXVVRw5ckScPXtWqNVqzaV0KfEpKSni/PnzYsOGDQKAOH78uDh//rz4888/dcZnZmYKLy8v4enpKW7evKlVpqioSGf8rVu3xNKlS8XZs2fF77//Lk6cOCGGDRsmbG1tRVpaWrXOtXhiZE9X/M2bN8XixYvF2bNnRVJSkvj+++9F69atRb9+/STVvWLFCqFQKMSOHTvEjRs3xNy5c4W5ubm4efOm5LbfuHFDyGQy8eOPP2pt1xVfUFAg2rRpI/72t7+J+Ph4cfPmTfHxxx8LmUwm9u3bJ6n+jRs3iri4OHHz5k3x1VdfCVtbWxESEiKE0P09VVW/kxJfVb+rDiZOEn3++efC1dVVyOVy0atXL3Hq1CnJsaXDg2WXCRMm6IytKA6AiIyMlFT3pEmThJubm5DL5aJFixZi8ODBT5U0CaFf4jRmzBjh6Ogo5HK5aNmypRgzZkyFkzGr8sMPP4jnn39emJmZCQ8PD7F+/Xq94g8cOCAAiMTERL3ihHh8WeCdd94Rrq6uwtzcXLRu3Vr85z//0SQKUnzzzTeidevWQi6XC5VKJYKCgkRGRkaFZXX1lZKSEjFv3jzh4OAgzMzMxODBg7WOS1d8ZGRkhfsXLFigM7708l5Fy9GjR3XGP3r0SLz88svCyclJyOVy4ejoKIYPH641OVzf35WyiVNV8bm5ucLHx0e0aNFCmJqaCjc3NzFlyhTNH0BS6o6IiBBt2rQR5ubmonPnzlqXfqXEr1u3TlhYWFT489cVn5KSIiZOnCicnJyEubm5aN++vfjkk080E+V1xX/22WfC2dlZmJqaCldXVzF37lytfizlXPPo0SPxj3/8QzzzzDPC0tJSvPzyy5qkW0r8ggULKi2jK76y4wNQZd8sjb97964YOnSosLe3F6ampsLZ2Vm8/vrr4tdff5Xc/rKeTJx0xScnJ4t+/foJW1tbYWZmJtq0aSNmz56teSSHlLrDwsKEs7OzsLS0FGq1WpO0S40PDQ0VLi4uori4uNxx6Iq/fv26GDVqlLC3txeWlpaiU6dOmscTSImfM2eOcHBwEKampqJt27ZafVfX91RV/U5KfFX9rjpk/3fQRERERKQD5zgRERERScTEiYiIiEgiJk5EREREEjFxIiIiIpKIiRMRERGRREyciIiIiCRi4kREREQkERMnIiIiIomYOBERERFJxMSJiIiISCImTkREREQSMXEiIiIikuj/A/CvtWEX7IggAAAAAElFTkSuQmCC\n",
      "text/plain": [
       "<Figure size 600x300 with 1 Axes>"
      ]
     },
     "metadata": {},
     "output_type": "display_data"
    }
   ],
   "source": [
    "n = pks_exp.shape[0]\n",
    "dx = 0.25\n",
    "\n",
    "fig = plt.figure(figsize=(6,3))\n",
    "ax = fig.add_subplot(1,1,1)\n",
    "ax.bar(np.arange(n)-dx, lws_exp_hz, width=dx)\n",
    "ax.bar(np.arange(n), lws_sel_hz, width=dx)\n",
    "ax.bar(np.arange(n)+dx, lws_pip_hz, width=dx)\n",
    "ax.legend([\"100 kHz MAS\", \"PIPNet\", \"PIP\"], loc=\"upper left\")\n",
    "for x, lw in ref_lws:\n",
    "    ax.plot([x-1.5*dx, x+1.5*dx], [lw, lw], \"k\")\n",
    "ax.set_xticks(range(n))\n",
    "ax.set_ylabel(\"FWHM [Hz]\")\n",
    "ax.set_xlim(-2.5*dx, (n-1)+2.5*dx)\n",
    "fig.tight_layout()\n",
    "fig.savefig(f\"{fdir}fwhms_hz.pdf\")\n",
    "plt.show()\n",
    "plt.close()"
   ]
  },
  {
   "cell_type": "code",
   "execution_count": 22,
   "id": "86afd8b3-cf94-40f5-8abc-979af8a1fbf3",
   "metadata": {},
   "outputs": [
    {
     "data": {
      "image/png": "iVBORw0KGgoAAAANSUhEUgAAAk4AAAEiCAYAAAAPh11JAAAAOXRFWHRTb2Z0d2FyZQBNYXRwbG90bGliIHZlcnNpb24zLjYuMCwgaHR0cHM6Ly9tYXRwbG90bGliLm9yZy89olMNAAAACXBIWXMAAA9hAAAPYQGoP6dpAAA1q0lEQVR4nO3de1RU5f4/8PegDHgBxpHLgCIgmnfEUHDUTAWFrMykjhp+80KQJ0EFy6S8ewqX90skeVA7riTNk5mXviah6FFHVJS8BBwxFUMHLQIUk+v+/eHP/W1iwD04wwz4fq016zjPfp69P3u7W77PvjwjEwRBABERERE9lpW5CyAiIiJqLBiciIiIiCRicCIiIiKSiMGJiIiISCIGJyIiIiKJGJyIiIiIJGJwIiIiIpKIwYmIiIhIoubmLuBpUF1djZs3b8LOzg4ymczc5RAREdGfCIKAu3fvws3NDVZWdV9TYnBqADdv3oS7u7u5yyAiIqI63LhxA+3bt6+zD4NTA7CzswPw8C/E3t7ezNUQERHRn5WUlMDd3V3897ouDE4N4NHtOXt7ewYnIiIiCyXlcRo+HE5EREQkEYMTERERkUQMTkREREQSMTgRERERScTgRERERCQRgxMRERGRRAxORERERBIxOBERERFJxAkwiYiImiDPOfsN6n9t6YsmqqRpYXAiIqJGz5CQwIBAT4K36oiIiIgkYnAiIiIikqjRBaeEhAR4enrC1tYWAQEBOHXqVJ39d+7cia5du8LW1ha9evXCd999Jy6rqKjA+++/j169eqFVq1Zwc3PDm2++iZs3b+qsw9PTEzKZTOezdOlSk+wfERERWa5GFZx27NiB2NhYLFiwAGfPnkXv3r0RHByM27dv6+1/4sQJjB8/HuHh4Th37hxGjx6N0aNH4+LFiwCA+/fv4+zZs5g3bx7Onj2LXbt2IScnB6NGjaqxrsWLF+PWrVviJzo62qT7SkRERJZHJgiCYO4ipAoICEC/fv3wySefAACqq6vh7u6O6OhozJkzp0b/sWPHorS0FPv27RPb+vfvD19fXyQmJurdxunTp+Hv74/r16+jQ4cOAB5ecZo5cyZmzpxZr7pLSkrg4OCA4uJi2Nvb12sdRERUOz4cXhPfqpPOkH+nG80Vp/LycmRkZCAoKEhss7KyQlBQEDQajd4xGo1Gpz8ABAcH19ofAIqLiyGTyaBQKHTaly5dirZt26JPnz5Yvnw5Kisr678zRERE1Cg1mukIfv31V1RVVcHFxUWn3cXFBdnZ2XrHaLVavf21Wq3e/g8ePMD777+P8ePH6yTO6dOn49lnn4VSqcSJEycQFxeHW7duYdWqVXrXU1ZWhrKyMvF7SUmJpH0kIiIiy9ZogpOpVVRU4G9/+xsEQcCGDRt0lsXGxop/9vHxgVwux9tvv434+HjY2NjUWFd8fDwWLVpk8pqJiIioYTWaW3WOjo5o1qwZCgoKdNoLCgqgUqn0jlGpVJL6PwpN169fR0pKymPvbwYEBKCyshLXrl3TuzwuLg7FxcXi58aNG4/ZOyIiImoMGk1wksvl8PPzQ2pqqthWXV2N1NRUqNVqvWPUarVOfwBISUnR6f8oNF2+fBk//PAD2rZt+9haMjMzYWVlBWdnZ73LbWxsYG9vr/MhIiKixq9R3aqLjY3FxIkT0bdvX/j7+2PNmjUoLS3F5MmTAQBvvvkm2rVrh/j4eADAjBkz8Pzzz2PlypV48cUXsX37dpw5cwYbN24E8DA0vfbaazh79iz27duHqqoq8fknpVIJuVwOjUaD9PR0DB06FHZ2dtBoNIiJicGECRPQpk0b8xwIIiIiMotGFZzGjh2LO3fuYP78+dBqtfD19cWBAwfEB8Dz8vJgZfV/F9EGDBiA5ORkzJ07Fx988AE6d+6M3bt3o2fPngCA/Px87NmzBwDg6+urs63Dhw9jyJAhsLGxwfbt27Fw4UKUlZXBy8sLMTExOs89ERER0dOhUc3j1FhxHiciItPiPE41cR4n6ZrkPE5ERERE5sbgRERERCQRgxMRERGRRAxORERERBIxOBERERFJxOBEREREJBGDExEREZFEDE5EREREEjE4EREREUnE4EREREQkEYMTERERkUQMTkREREQSMTgRERERScTgRERERCQRgxMRERGRRAxORERERBIxOBERERFJxOBEREREJBGDExEREZFEDE5EREREEjE4EREREUnE4EREREQkUXMpnWJjYw1e8dy5c6FUKg0eR0RERGSpJAWnNWvWQK1WQy6XS1rpsWPHEBUVxeBERERETYqk4AQA33zzDZydnSX1tbOzq3dBRERERJZK0jNOW7ZsgYODg+SVfvbZZ3Bxcal3UURERESWSFJwmjhxImxsbCSv9I033kCrVq3qXVRdEhIS4OnpCVtbWwQEBODUqVN19t+5cye6du0KW1tb9OrVC999953OckEQMH/+fLi6uqJFixYICgrC5cuXdfoUFhYiLCwM9vb2UCgUCA8Px71794y+b0RERGTZnuitunv37qGkpETnY0o7duxAbGwsFixYgLNnz6J3794IDg7G7du39fY/ceIExo8fj/DwcJw7dw6jR4/G6NGjcfHiRbHPsmXLsG7dOiQmJiI9PR2tWrVCcHAwHjx4IPYJCwvDpUuXkJKSgn379uHo0aOIjIw06b4SERGR5ZEJgiAYMuDq1auIiopCWlqaTrgQBAEymQxVVVVGL/KRgIAA9OvXD5988gkAoLq6Gu7u7oiOjsacOXNq9B87dixKS0uxb98+sa1///7w9fVFYmIiBEGAm5sbZs2ahXfffRcAUFxcDBcXF3z++ecYN24csrKy0L17d5w+fRp9+/YFABw4cAAjR47EL7/8Ajc3t8fWXVJSAgcHB9y8eRP29vbGOBRERPQn3eYdkNw3a0mICSuxHIYcE+DpOS76lJSUwM3NDcXFxY/9d1ryw+GPTJgwAYIgYPPmzXBxcYFMJqt3oYYoLy9HRkYG4uLixDYrKysEBQVBo9HoHaPRaGpMpRAcHIzdu3cDeBgCtVotgoKCxOUODg4ICAiARqPBuHHjoNFooFAoxNAEAEFBQbCyskJ6ejpeffXVGtstKytDWVmZ+P3RlTgpIYuIiEyr9WpzV2CZeFykMTg4/fjjj8jIyECXLl1MUU+tfv31V1RVVdV46NzFxQXZ2dl6x2i1Wr39tVqtuPxRW119/vo2YfPmzaFUKsU+fxUfH49FixZJ3DMiIiJqLAwOTv369cONGzcaPDg1JnFxcTpXukpKSuDu7m6yW3X1vUTd0OMaWmM5LhxnGePqq7HsX1M/LvVVn+3V9xZYQ4+rr6a+PX0e3aqTwuDglJSUhKlTpyI/Px89e/aEtbW1znIfHx9DVymJo6MjmjVrhoKCAp32goICqFQqvWNUKlWd/R/9b0FBAVxdXXX6+Pr6in3++vB5ZWUlCgsLa92ujY2N3rcQW7VqZZK3Da3ktpL7/nn7DT2uoTWW48JxljGuvhrL/jX141Jf9dmeIWPMOa6+mvr29DHk+WyD36q7c+cOrly5gsmTJ6Nfv37w9fVFnz59xP81FblcDj8/P6Smpopt1dXVSE1NhVqt1jtGrVbr9AeAlJQUsb+XlxdUKpVOn5KSEqSnp4t91Go1ioqKkJGRIfY5dOgQqqurERAQYLT9IyIiIstn8BWnKVOmoE+fPvjyyy8b9OFw4OFv5k2cOBF9+/aFv78/1qxZg9LSUkyePBkA8Oabb6Jdu3aIj48HAMyYMQPPP/88Vq5ciRdffBHbt2/HmTNnsHHjRgCATCbDzJkz8Y9//AOdO3eGl5cX5s2bBzc3N4wePRoA0K1bN4SEhCAiIgKJiYmoqKhAVFQUxo0bx4e9iYiInjIGB6fr169jz5496NSpkynqqdPYsWNx584dzJ8/H1qtFr6+vjhw4ID4cHdeXh6srP7vItqAAQOQnJyMuXPn4oMPPkDnzp2xe/du9OzZU+wze/ZslJaWIjIyEkVFRRg0aBAOHDgAW9v/u3S4bds2REVFITAwEFZWVggNDcW6desabseJiIjIIhgcnIYNG4Yff/zRLMEJAKKiohAVFaV3WVpaWo22119/Ha+//nqt65PJZFi8eDEWL15cax+lUonk5GSDayUiIqKmxeDg9PLLLyMmJgYXLlxAr169ajwcPmrUKKMVR0RERGRJDA5OU6dOBQC9V2hMPXM4ERERkTkZHJyqq6tNUQcRERGRxXuiH/klIiIieprUKzilpqbipZdegre3N7y9vfHSSy/hhx9+MHZtRERERBbF4OD06aefIiQkBHZ2dpgxYwZmzJgBe3t7jBw5EgkJCaaokYiIiMgiGPyM08cff4zVq1frTAkwffp0DBw4EB9//DGmTZtm1AKJiIiILIXBV5yKiooQElLzB/ZGjBiB4uJioxRFREREZIkMDk6jRo3CN998U6P922+/xUsvvWSUooiIiIgskcG36rp3746PPvoIaWlp4g/hnjx5EsePH8esWbN0fopk+vTpxquUiIiIyMwMDk6bNm1CmzZt8NNPP+Gnn34S2xUKBTZt2iR+l8lkDE5ERETUpBgcnK5evWqKOoiIiIgs3hNNgCkIAgRBMFYtRERERBatXsFp06ZN6NmzJ2xtbWFra4uePXsiKSnJ2LURERERWRSDb9XNnz8fq1atQnR0tPhwuEajQUxMDPLy8vT++C8RERFRU2BwcNqwYQP++c9/Yvz48WLbqFGj4OPjg+joaAYnIiIiarIMvlVXUVGBvn371mj38/NDZWWlUYoiIiIiskQGB6f/+Z//wYYNG2q0b9y4EWFhYUYpioiIiMgSGXyrDnj4cPjBgwfRv39/AEB6ejry8vLw5ptvIjY2Vuy3atUq41RJREREZAEMDk4XL17Es88+CwC4cuUKAMDR0RGOjo64ePGi2E8mkxmpRCIiIiLLYHBwOnz4sCnqICIiIrJ4TzQBJhEREdHTRFJwGjNmDEpKSiSvNCwsDLdv3653UURERESWSNKtum+//RZ37tyRtEJBELB3714sWbIEzs7OT1QcERERkSWRFJwEQcAzzzxj6lqIiIiILJqk4FSfB8LbtWtn8Ji6FBYWIjo6Gnv37oWVlRVCQ0Oxdu1atG7dutYxDx48wKxZs7B9+3aUlZUhODgYn376KVxcXAAAP/74I5YuXYpjx47h119/haenJ6ZOnYoZM2aI60hLS8PQoUNrrPvWrVtQqVRG3UciIiKybJKC0/PPP2/qOh4rLCwMt27dQkpKCioqKjB58mRERkYiOTm51jExMTHYv38/du7cCQcHB0RFRWHMmDE4fvw4ACAjIwPOzs744osv4O7ujhMnTiAyMhLNmjVDVFSUzrpycnJgb28vfudtSCIioqdPvSbAbGhZWVk4cOAATp8+Lf7cy/r16zFy5EisWLECbm5uNcYUFxdj06ZNSE5OxrBhwwAAW7ZsQbdu3XDy5En0798fU6ZM0RnTsWNHaDQa7Nq1q0ZwcnZ2hkKhMM0OEhERUaPQKKYj0Gg0UCgUOr+RFxQUBCsrK6Snp+sdk5GRgYqKCgQFBYltXbt2RYcOHaDRaGrdVnFxMZRKZY12X19fuLq6Yvjw4eIVKyIiInq6NIorTlqttsatsebNm0OpVEKr1dY6Ri6X17hK5OLiUuuYEydOYMeOHdi/f7/Y5urqisTERPTt2xdlZWVISkrCkCFDkJ6eLs6g/ldlZWUoKysTvxsylQMRERFZLrNecZozZw5kMlmdn+zs7Aap5eLFi3jllVewYMECjBgxQmzv0qUL3n77bfj5+WHAgAHYvHkzBgwYgNWrV9e6rvj4eDg4OIgfd3f3htgFIiIiMjGzXnGaNWsWJk2aVGefjh07QqVS1ZhQs7KyEoWFhbW+2aZSqVBeXo6ioiKdq04FBQU1xvz0008IDAxEZGQk5s6d+9i6/f39cezYsVqXx8XF6fzYcUlJCcMTERFRE2BwcCooKMC7776L1NRU3L59G4Ig6CyvqqqSvC4nJyc4OTk9tp9arUZRUREyMjLg5+cHADh06BCqq6sREBCgd4yfnx+sra2RmpqK0NBQAA/fjMvLy4NarRb7Xbp0CcOGDcPEiRPx0UcfSao7MzMTrq6utS63sbGBjY2NpHURERFR42FwcJo0aRLy8vIwb948uLq6QiaTmaIuHd26dUNISAgiIiKQmJiIiooKREVFYdy4ceIbdfn5+QgMDMTWrVvh7+8PBwcHhIeHIzY2FkqlEvb29oiOjoZarUb//v0BPLw9N2zYMAQHByM2NlZ89qlZs2ZioFuzZg28vLzQo0cPPHjwAElJSTh06BAOHjxo8v0mIiIiy2JwcDp27Bj+85//wNfX1wTl1G7btm2IiopCYGCgOAHmunXrxOUVFRXIycnB/fv3xbbVq1eLff88AeYj//73v3Hnzh188cUX+OKLL8R2Dw8PXLt2DQBQXl6OWbNmIT8/Hy1btoSPjw9++OEHvZNiEhERUdNmcHByd3evcXuuISiVyjonu/T09KxRl62tLRISEpCQkKB3zMKFC7Fw4cI6tzt79mzMnj3b4HqJiIio6TH4rbo1a9Zgzpw54hUZIiIioqeFwVecxo4di/v378Pb2xstW7aEtbW1zvLCwkKjFUdERERkSQwOTmvWrDFBGfQkri190dwlEBr+76Gpb6++GstxaSzj6qux1Enm19j+zg0OThMnTjRFHUREREQWr14TYFZVVWH37t3IysoCAPTo0QOjRo1Cs2bNjFocERERkSUxODjl5uZi5MiRyM/PR5cuXQA8/IkRd3d37N+/H97e3kYvkoiIiMgSGPxW3fTp0+Ht7Y0bN27g7NmzOHv2LPLy8uDl5YXp06ebokYiIiIii2DwFacjR47g5MmTUCqVYlvbtm2xdOlSDBw40KjFEREREVkSg6842djY4O7duzXa7927B7lcbpSiiIiIiCyRwcHppZdeQmRkJNLT0yEIAgRBwMmTJzF16lSMGjXKFDUSERERWQSDg9O6devg7e0NtVoNW1tb2NraYuDAgejUqRPWrl1rihqJiIiILILBzzgpFAp8++23uHz5MrKzswEA3bp1Q6dOnYxeHBEREZElqdc8TgDQuXNndO7c2Zi1EBEREVk0ScEpNjYWS5YsQatWrRAbG1tn31WrVhmlMCIiIiJLIyk4nTt3DhUVFeKfiYiIiJ5GkoLT4cOH9f6ZiIiI6Gli8Ft1U6ZM0TuPU2lpKaZMmWKUooiIiIgskcHB6V//+hf++OOPGu1//PEHtm7dapSiiIiIiCyR5LfqSkpKxAkv7969C1tbW3FZVVUVvvvuOzg7O5ukSCIiIiJLIDk4KRQKyGQyyGQyPPPMMzWWy2QyLFq0yKjFEREREVkSycHp8OHDEAQBw4YNw9dff63zI79yuRweHh5wc3MzSZFERERElkBycHr++ecBAFevXkWHDh0gk8lMVhQRERGRJZIUnM6fP4+ePXvCysoKxcXFuHDhQq19fXx8jFYcERERkSWRFJx8fX2h1Wrh7OwMX19fyGQyCIJQo59MJkNVVZXRiyQiIiKyBJKC09WrV+Hk5CT+mYiIiOhpJCk4eXh46P0zERER0dOkXhNg7t+/X/w+e/ZsKBQKDBgwANevXzdqcX9WWFiIsLAw2NvbQ6FQIDw8HPfu3atzzIMHDzBt2jS0bdsWrVu3RmhoKAoKCnT6PJpi4c+f7du36/RJS0vDs88+CxsbG3Tq1Amff/65sXePiIiIGgGDg9PHH3+MFi1aAAA0Gg0++eQTLFu2DI6OjoiJiTF6gY+EhYXh0qVLSElJwb59+3D06FFERkbWOSYmJgZ79+7Fzp07ceTIEdy8eRNjxoyp0W/Lli24deuW+Bk9erS47OrVq3jxxRcxdOhQZGZmYubMmXjrrbfw/fffG3sXiYiIyMJJno7gkRs3bqBTp04AgN27d+O1115DZGQkBg4ciCFDhhi7PgBAVlYWDhw4gNOnT6Nv374AgPXr12PkyJFYsWKF3vmjiouLsWnTJiQnJ2PYsGEAHgakbt264eTJk+jfv7/YV6FQQKVS6d12YmIivLy8sHLlSgBAt27dcOzYMaxevRrBwcHG3lUiIiKyYAZfcWrdujV+++03AMDBgwcxfPhwAICtra3e37AzBo1GA4VCIYYmAAgKCoKVlRXS09P1jsnIyEBFRQWCgoLEtq5du6JDhw7QaDQ6fadNmwZHR0f4+/tj8+bNOm8MajQanXUAQHBwcI11EBERUdNn8BWn4cOH46233kKfPn3w3//+FyNHjgQAXLp0CZ6ensauDwDEqRD+rHnz5lAqldBqtbWOkcvlUCgUOu0uLi46YxYvXoxhw4ahZcuWOHjwIN555x3cu3cP06dPF9fj4uJSYx0lJSX4448/xNuWf1ZWVoaysjLxe0lJiUH7S0RERJbJ4CtOCQkJUKvVuHPnDr7++mu0bdsWwMMrPOPHjzdoXXPmzNH7cPafP9nZ2YaWaJB58+Zh4MCB6NOnD95//33Mnj0by5cvf6J1xsfHw8HBQfy4u7sbqVoiIiIyJ4OvOCkUCnzyySc12uvzA7+zZs3CpEmT6uzTsWNHqFQq3L59W6e9srIShYWFtT6bpFKpUF5ejqKiIp2rTgUFBbWOAYCAgAAsWbIEZWVlsLGxgUqlqvEmXkFBAezt7fVebQKAuLg4xMbGit9LSkoYnoiIiJoAg4MTABQVFWHTpk3IysoCAPTo0QNTpkyBg4ODQetxcnISJ9asi1qtRlFRETIyMuDn5wcAOHToEKqrqxEQEKB3jJ+fH6ytrZGamorQ0FAAQE5ODvLy8qBWq2vdVmZmJtq0aQMbGxtx2999951On5SUlDrXYWNjI44nIiKipsPgW3VnzpyBt7c3Vq9ejcLCQhQWFmLVqlXw9vbG2bNnTVEjunXrhpCQEERERODUqVM4fvw4oqKiMG7cOPGNuvz8fHTt2hWnTp0CADg4OCA8PByxsbE4fPgwMjIyMHnyZKjVavGNur179yIpKQkXL15Ebm4uNmzYgI8//hjR0dHitqdOnYqff/4Zs2fPRnZ2Nj799FN89dVXJp16gYiIiCyTwVecYmJiMGrUKPzzn/9E8+YPh1dWVuKtt97CzJkzcfToUaMXCQDbtm1DVFQUAgMDYWVlhdDQUKxbt05cXlFRgZycHNy/f19sW716tdi3rKwMwcHB+PTTT8Xl1tbWSEhIQExMDARBQKdOnbBq1SpERESIfby8vLB//37ExMRg7dq1aN++PZKSkjgVARER0VPI4OB05swZndAEPHzDbfbs2TrTBRibUqlEcnJyrcs9PT1r/PCwra0tEhISkJCQoHdMSEgIQkJCHrvtIUOG4Ny5c4YVTERERE2Owbfq7O3tkZeXV6P9xo0bsLOzM0pRRERERJbI4OA0duxYhIeHY8eOHbhx4wZu3LiB7du346233jJ4OgIiIiKixsTgW3UrVqyATCbDm2++icrKSgAPnxX6+9//jqVLlxq9QCIiIiJLYXBwksvlWLt2LeLj43HlyhUAgLe3N1q2bGn04oiIiIgsSb3mcQKAli1bihNLMjQRERHR08DgZ5wqKysxb948ODg4wNPTE56ennBwcMDcuXNRUVFhihqJiIiILILBV5yio6Oxa9cuLFu2TJw9W6PRYOHChfjtt9+wYcMGoxdJREREZAkMDk7JycnYvn07XnjhBbHNx8cH7u7uGD9+PIMTERERNVkG36qzsbGBp6dnjXYvLy/I5XJj1ERERERkkQwOTlFRUViyZAnKysrEtrKyMnz00UeIiooyanFERERElsTgW3Xnzp1Damoq2rdvj969ewMAfvzxR5SXlyMwMBBjxowR++7atct4lZLRXVv6orlLMKn67l9TPy4NjX8PRE+G/y1YFoODk0KhQGhoqE6bu7u70QoiIiIi82FQq5vBwWnLli2mqIOIiIjI4hn8jBMRERHR04rBiYiIiEgiBiciIiIiiRiciIiIiCQyODj98ssvtS47efLkExVDREREZMkMDk4jRoxAYWFhjfbjx48jJCTEKEURERERWSKDg1P//v0xYsQI3L17V2w7evQoRo4ciQULFhi1OCIiIiJLYnBwSkpKQocOHfDyyy+jrKwMhw8fxosvvojFixcjJibGFDUSERERWQSDg5OVlRW2b98Oa2trDBs2DKNGjUJ8fDxmzJhhivqIiIiILIakmcPPnz9fo23hwoUYP348JkyYgMGDB4t9fHx8jFshERERkYWQFJx8fX0hk8kgCILY9uj7Z599ho0bN0IQBMhkMlRVVZmsWCIiIiJzkhScrl69auo6iIiIiCyepODk4eFh6jqIiIiILF69Zw7/6aefcODAAezZs0fnYyqFhYUICwuDvb09FAoFwsPDce/evTrHPHjwANOmTUPbtm3RunVrhIaGoqCgQFz++eefQyaT6f3cvn0bAJCWlqZ3uVarNdm+EhERkWWSdMXpz37++We8+uqruHDhgs5zTzKZDABM9oxTWFgYbt26hZSUFFRUVGDy5MmIjIxEcnJyrWNiYmKwf/9+7Ny5Ew4ODoiKisKYMWNw/PhxAMDYsWNrTNo5adIkPHjwAM7OzjrtOTk5sLe3F7//dTkRERE1fQZfcZoxYwa8vLxw+/ZttGzZEpcuXcLRo0fRt29fpKWlmaBEICsrCwcOHEBSUhICAgIwaNAgrF+/Htu3b8fNmzf1jikuLsamTZuwatUqDBs2DH5+ftiyZQtOnDgh/jRMixYtoFKpxE+zZs1w6NAhhIeH11ifs7OzTl8rK/7MHxER0dPG4H/9NRoNFi9eDEdHR1hZWcHKygqDBg1CfHw8pk+fbooaodFooFAo0LdvX7EtKCgIVlZWSE9P1zsmIyMDFRUVCAoKEtu6du2KDh06QKPR6B2zdetWtGzZEq+99lqNZb6+vnB1dcXw4cPFK1a1KSsrQ0lJic6HiIiIGj+Dg1NVVRXs7OwAAI6OjuIVHw8PD+Tk5Bi3uv9Pq9XWuDXWvHlzKJXKWp810mq1kMvlUCgUOu0uLi61jtm0aRPeeOMNtGjRQmxzdXVFYmIivv76a3z99ddwd3fHkCFDcPbs2VrrjY+Ph4ODg/hxd3eXuKdERERkyQwOTj179sSPP/4IAAgICMCyZctw/PhxLF68GB07djRoXXPmzKn14exHn+zsbENLrBeNRoOsrKwat+m6dOmCt99+G35+fhgwYAA2b96MAQMGYPXq1bWuKy4uDsXFxeLnxo0bpi6fiIiIGoDBD4fPnTsXpaWlAIDFixfjpZdewnPPPYe2bdtix44dBq1r1qxZmDRpUp19OnbsCJVKJb7l9khlZSUKCwuhUqn0jlOpVCgvL0dRUZHOVaeCggK9Y5KSkuDr6ws/P7/H1u3v749jx47VutzGxgY2NjaPXQ8RERE1LgYHp+DgYPHPnTp1QnZ2NgoLC9GmTRvxzTqpnJyc4OTk9Nh+arUaRUVFyMjIEIPNoUOHUF1djYCAAL1j/Pz8YG1tjdTUVISGhgJ4+GZcXl4e1Gq1Tt979+7hq6++Qnx8vKS6MzMz4erqKqkvERERNR0GB6dHcnNzceXKFQwePBhKpVLn51iMrVu3bggJCUFERAQSExNRUVGBqKgojBs3Dm5ubgCA/Px8BAYGYuvWrfD394eDgwPCw8MRGxsLpVIJe3t7REdHQ61Wo3///jrr37FjByorKzFhwoQa216zZg28vLzQo0cPPHjwAElJSTh06BAOHjxosv0lIiIiy2RwcPrtt9/wt7/9DYcPH4ZMJsPly5fRsWNHhIeHo02bNli5cqUp6sS2bdsQFRWFwMBAWFlZITQ0FOvWrROXV1RUICcnB/fv3xfbVq9eLfYtKytDcHAwPv300xrr3rRpE8aMGVPjQXIAKC8vx6xZs5Cfn4+WLVvCx8cHP/zwA4YOHWqS/SQiIiLLZXBwiomJgbW1NfLy8tCtWzexfezYsYiNjTVZcFIqlXVOdunp6VnjqpetrS0SEhKQkJBQ57pPnDhR67LZs2dj9uzZhhVLRERETZLBwengwYP4/vvv0b59e532zp074/r160YrjIiIiMjSGDwdQWlpKVq2bFmjvbCwkG+SERERUZNmcHB67rnnsHXrVvG7TCZDdXU1li1bxud+iIiIqEkz+FbdsmXLEBgYiDNnzqC8vByzZ8/GpUuXUFhY+NifIiEiIiJqzOo1c/h///tfDBo0CK+88gpKS0sxZswYnDt3Dt7e3qaokYiIiMgi1GseJwcHB3z44YfGroWIiIjIotUrOP3+++/YtGkTsrKyAADdu3fH5MmToVQqjVocERERkSUx+Fbd0aNH4enpiXXr1uH333/H77//jnXr1sHLywtHjx41RY1EREREFsHgK07Tpk3D2LFjsWHDBjRr1gwAUFVVhXfeeQfTpk3DhQsXjF4kERERkSUw+IpTbm4uZs2aJYYmAGjWrBliY2ORm5tr1OKIiIiILInBwenZZ58Vn236s6ysLPTu3dsoRRERERFZIoNv1U2fPh0zZsxAbm4u+vfvDwA4efIkEhISsHTpUpw/f17s6+PjY7xKiYiIiMzM4OA0fvx4AND7w7fjx4+HTCaDIAiQyWSoqqp68gqJiIiILITBwenq1aumqIOIiIjI4hkcnDw8PExRBxEREZHFM/jhcCIiIqKnFYMTERERkUT1+smV2ly7dg2enp7GXCURGdm1pS+auwQii8H/HshQT3zFqaKiAl999RWGDx+Ozp07G6MmIiIiIotU7+CUlZWF2NhYtGvXDhMnToQgCKiurjZmbUREREQWxaDg9Mcff+Dzzz/HwIED0bNnT6SlpWH+/PnIz8/HJ598YqoaiYiIiCyC5Gecpk6diu3bt8Pa2hrjx49HQkICfH19xeV37twxRX1EREREFkNycNq4cSM8PDywZcsWDBkyxIQlEREREVkmybfqdu/ejV69emH48OHo3r07Vq5cidu3b5uyNiIiIiKLIjk4jRo1Cnv27MG1a9fEW3Xu7u4YPXo09u3bh8rKSlPWSURERGR2Br9V165dO8ybNw8///wz9u7dC7lcjtDQUAwcONAU9YkKCwsRFhYGe3t7KBQKhIeH4969e3WO2bhxI4YMGQJ7e3vIZDIUFRXVa73nz5/Hc889B1tbW7i7u2PZsmXG3DUiIiJqJJ5oHqcRI0bgq6++wi+//IIPP/zQpPM4hYWF4dKlS0hJScG+fftw9OhRREZG1jnm/v37CAkJwQcffFDv9ZaUlGDEiBHw8PBARkYGli9fjoULF2Ljxo1G2zciIiJqHIwyc7iTkxPee+89vPfee8ZYXQ1ZWVk4cOAATp8+jb59+wIA1q9fj5EjR2LFihVwc3PTO27mzJkAgLS0tHqvd9u2bSgvL8fmzZshl8vRo0cPZGZmYtWqVY8NbkRERNS0NIrfqtNoNFAoFGK4AYCgoCBYWVkhPT3dpOvVaDQYPHgw5HK52Cc4OBg5OTn4/fff671tIiIianyM+lt1pqLVauHs7KzT1rx5cyiVSmi1WpOuV6vVwsvLS6ePi4uLuKxNmzY11ltWVoaysjLxe0lJSb1rJCIiIsth1itOc+bMgUwmq/OTnZ1tzhLrJT4+Hg4ODuLH3d3d3CURERGREZj1itOsWbMwadKkOvt07NgRKpWqxpxRlZWVKCwshEqlqvf2paxXpVKhoKBAp8+j77VtOy4uDrGxseL3kpIShiciIqImwKzBycnJCU5OTo/tp1arUVRUhIyMDPj5+QEADh06hOrqagQEBNR7+1LWq1ar8eGHH6KiogLW1tYAgJSUFHTp0kXvbToAsLGxgY2NTb3rIiIiIsvUKB4O79atG0JCQhAREYFTp07h+PHjiIqKwrhx48Q36vLz89G1a1ecOnVKHKfVapGZmYnc3FwAwIULF5CZmYnCwkLJ633jjTcgl8sRHh6OS5cuYceOHVi7dq3OFSUiIiJ6OjSK4AQA27ZtQ9euXREYGIiRI0di0KBBOnMpVVRUICcnB/fv3xfbEhMT0adPH0RERAAABg8ejD59+mDPnj2S1+vg4ICDBw/i6tWr8PPzw6xZszB//nxORUBERPQUahRv1QGAUqlEcnJyrcs9PT0hCIJO28KFC7Fw4cInWi8A+Pj44D//+Y/kWomIiKhpajRXnIiIiIjMjcGJiIiISCIGJyIiIiKJGJyIiIiIJGJwIiIiIpKIwYmIiIhIIgYnIiIiIokYnIiIiIgkYnAiIiIikojBiYiIiEgiBiciIiIiiRiciIiIiCRicCIiIiKSiMGJiIiISCIGJyIiIiKJGJyIiIiIJGJwIiIiIpKIwYmIiIhIIgYnIiIiIokYnIiIiIgkYnAiIiIikojBiYiIiEgiBiciIiIiiRiciIiIiCRicCIiIiKSiMGJiIiISCKZIAiCuYuQorCwENHR0di7dy+srKwQGhqKtWvXonXr1rWO2bhxI5KTk3H27FncvXsXv//+OxQKhbj82rVrWLJkCQ4dOgStVgs3NzdMmDABH374IeRyudjHy8urxro1Gg369+8vqfaSkhI4ODiguLgY9vb2hu04ERERmZQh/043b6CanlhYWBhu3bqFlJQUVFRUYPLkyYiMjERycnKtY+7fv4+QkBCEhIQgLi6uxvLs7GxUV1fjs88+Q6dOnXDx4kVERESgtLQUK1as0On7ww8/oEePHuL3tm3bGm/niIiIqFFoFFecsrKy0L17d5w+fRp9+/YFABw4cAAjR47EL7/8Ajc3tzrHp6WlYejQoTWuOOmzfPlybNiwAT///DOA/7vidO7cOfj6+tarfl5xIiIislyG/DvdKJ5x0mg0UCgUYmgCgKCgIFhZWSE9Pd2o2youLoZSqazRPmrUKDg7O2PQoEHYs2dPnesoKytDSUmJzoeIiIgav0YRnLRaLZydnXXamjdvDqVSCa1Wa7Tt5ObmYv369Xj77bfFttatW2PlypXYuXMn9u/fj0GDBmH06NF1hqf4+Hg4ODiIH3d3d6PVSEREROZj1uA0Z84cyGSyOj/Z2dkNUkt+fj5CQkLw+uuvIyIiQmx3dHREbGwsAgIC0K9fPyxduhQTJkzA8uXLa11XXFwciouLxc+NGzcaYheIiIjIxMz6cPisWbMwadKkOvt07NgRKpUKt2/f1mmvrKxEYWEhVCrVE9dx8+ZNDB06FAMGDMDGjRsf2z8gIAApKSm1LrexsYGNjc0T10VERESWxazBycnJCU5OTo/tp1arUVRUhIyMDPj5+QEADh06hOrqagQEBDxRDfn5+Rg6dCj8/PywZcsWWFk9/iJcZmYmXF1dn2i7RERE1Pg0iukIunXrhpCQEERERCAxMREVFRWIiorCuHHjxDfq8vPzERgYiK1bt8Lf3x/Aw2ejtFotcnNzAQAXLlyAnZ0dOnToAKVSifz8fAwZMgQeHh5YsWIF7ty5I27z0ZWsf/3rX5DL5ejTpw8AYNeuXdi8eTOSkpIa8hAQERGRBWgUwQkAtm3bhqioKAQGBooTYK5bt05cXlFRgZycHNy/f19sS0xMxKJFi8TvgwcPBgBs2bIFkyZNQkpKCnJzc5Gbm4v27dvrbO/PszQsWbIE169fR/PmzdG1a1fs2LEDr732mql2lYiIiCxUo5jHqbErLi6GQqHAjRs3OI8TERGRhSkpKYG7uzuKiorg4OBQZ99Gc8WpMbt79y4AcFoCIiIiC3b37t3HBidecWoA1dXVuHnzJuzs7CCTyUy+vUfJmVe4dPG46Mfjoh+Pi348LvrxuOjXWI6LIAi4e/cu3NzcHvuSGK84NQArK6saz1A1BHt7e4s+Uc2Fx0U/Hhf9eFz043HRj8dFv8ZwXB53pemRRjFzOBEREZElYHAiIiIikojBqQmysbHBggULOHv5X/C46Mfjoh+Pi348LvrxuOjXFI8LHw4nIiIikohXnIiIiIgkYnAiIiIikojBiYiIiEgiBiciIiIiiRicmqCEhAR4enrC1tYWAQEBOHXqlLlLMquFCxdCJpPpfLp27Wrushrc0aNH8fLLL8PNzQ0ymQy7d+/WWS4IAubPnw9XV1e0aNECQUFBuHz5snmKbUCPOy6TJk2qcf6EhISYp9gGEh8fj379+sHOzg7Ozs4YPXo0cnJydPo8ePAA06ZNQ9u2bdG6dWuEhoaioKDATBU3DCnHZciQITXOl6lTp5qp4oaxYcMG+Pj4iJNcqtVq/O///q+4vKmdKwxOTcyOHTsQGxuLBQsW4OzZs+jduzeCg4Nx+/Ztc5dmVj169MCtW7fEz7Fjx8xdUoMrLS1F7969kZCQoHf5smXLsG7dOiQmJiI9PR2tWrVCcHAwHjx40MCVNqzHHRcACAkJ0Tl/vvzyywassOEdOXIE06ZNw8mTJ5GSkoKKigqMGDECpaWlYp+YmBjs3bsXO3fuxJEjR3Dz5k2MGTPGjFWbnpTjAgARERE658uyZcvMVHHDaN++PZYuXYqMjAycOXMGw4YNwyuvvIJLly4BaILnikBNir+/vzBt2jTxe1VVleDm5ibEx8ebsSrzWrBggdC7d29zl2FRAAjffPON+L26ulpQqVTC8uXLxbaioiLBxsZG+PLLL81QoXn89bgIgiBMnDhReOWVV8xSj6W4ffu2AEA4cuSIIAgPzw1ra2th586dYp+srCwBgKDRaMxVZoP763ERBEF4/vnnhRkzZpivKAvRpk0bISkpqUmeK7zi1ISUl5cjIyMDQUFBYpuVlRWCgoKg0WjMWJn5Xb58GW5ubujYsSPCwsKQl5dn7pIsytWrV6HVanXOHQcHBwQEBDz15w4ApKWlwdnZGV26dMHf//53/Pbbb+YuqUEVFxcDAJRKJQAgIyMDFRUVOudL165d0aFDh6fqfPnrcXlk27ZtcHR0RM+ePREXF4f79++bozyzqKqqwvbt21FaWgq1Wt0kzxX+yG8T8uuvv6KqqgouLi467S4uLsjOzjZTVeYXEBCAzz//HF26dMGtW7ewaNEiPPfcc7h48SLs7OzMXZ5F0Gq1AKD33Hm07GkVEhKCMWPGwMvLC1euXMEHH3yAF154ARqNBs2aNTN3eSZXXV2NmTNnYuDAgejZsyeAh+eLXC6HQqHQ6fs0nS/6jgsAvPHGG/Dw8ICbmxvOnz+P999/Hzk5Odi1a5cZqzW9CxcuQK1W48GDB2jdujW++eYbdO/eHZmZmU3uXGFwoibvhRdeEP/s4+ODgIAAeHh44KuvvkJ4eLgZK6PGYNy4ceKfe/XqBR8fH3h7eyMtLQ2BgYFmrKxhTJs2DRcvXnwqnwusS23HJTIyUvxzr1694OrqisDAQFy5cgXe3t4NXWaD6dKlCzIzM1FcXIx///vfmDhxIo4cOWLuskyCt+qaEEdHRzRr1qzG2woFBQVQqVRmqsryKBQKPPPMM8jNzTV3KRbj0fnBc+fxOnbsCEdHx6fi/ImKisK+fftw+PBhtG/fXmxXqVQoLy9HUVGRTv+n5Xyp7bjoExAQAABN/nyRy+Xo1KkT/Pz8EB8fj969e2Pt2rVN8lxhcGpC5HI5/Pz8kJqaKrZVV1cjNTUVarXajJVZlnv37uHKlStwdXU1dykWw8vLCyqVSufcKSkpQXp6Os+dv/jll1/w22+/NenzRxAEREVF4ZtvvsGhQ4fg5eWls9zPzw/W1tY650tOTg7y8vKa9PnyuOOiT2ZmJgA06fNFn+rqapSVlTXJc4W36pqY2NhYTJw4EX379oW/vz/WrFmD0tJSTJ482dylmc27776Ll19+GR4eHrh58yYWLFiAZs2aYfz48eYurUHdu3dP5//1Xr16FZmZmVAqlejQoQNmzpyJf/zjH+jcuTO8vLwwb948uLm5YfTo0eYrugHUdVyUSiUWLVqE0NBQqFQqXLlyBbNnz0anTp0QHBxsxqpNa9q0aUhOTsa3334LOzs78VkUBwcHtGjRAg4ODggPD0dsbCyUSiXs7e0RHR0NtVqN/v37m7l603nccbly5QqSk5MxcuRItG3bFufPn0dMTAwGDx4MHx8fM1dvOnFxcXjhhRfQoUMH3L17F8nJyUhLS8P333/fNM8Vc7/WR8a3fv16oUOHDoJcLhf8/f2FkydPmrsksxo7dqzg6uoqyOVyoV27dsLYsWOF3Nxcc5fV4A4fPiwAqPGZOHGiIAgPpySYN2+e4OLiItjY2AiBgYFCTk6OeYtuAHUdl/v37wsjRowQnJycBGtra8HDw0OIiIgQtFqtucs2KX3HA4CwZcsWsc8ff/whvPPOO0KbNm2Eli1bCq+++qpw69Yt8xXdAB53XPLy8oTBgwcLSqVSsLGxETp16iS89957QnFxsXkLN7EpU6YIHh4eglwuF5ycnITAwEDh4MGD4vKmdq7IBEEQGjKoERERETVWfMaJiIiISCIGJyIiIiKJGJyIiIiIJGJwIiIiIpKIwYmIiIhIIgYnIiIiIokYnIiIiIgkYnAiIiIikojBiYiIiEgiBiciIiIiiRiciIiIiCRicCIiIiKS6P8B7G/Mg6Q9Dx4AAAAASUVORK5CYII=\n",
      "text/plain": [
       "<Figure size 600x300 with 1 Axes>"
      ]
     },
     "metadata": {},
     "output_type": "display_data"
    }
   ],
   "source": [
    "n = pks_exp.shape[0]\n",
    "dx = 0.8\n",
    "\n",
    "fig = plt.figure(figsize=(6,3))\n",
    "ax = fig.add_subplot(1,1,1)\n",
    "ax.bar(np.arange(n), pks_sel - pks_exp, width=dx, zorder=0)\n",
    "ax.plot([-2.5*dx, (n-1)+2.5*dx], [0., 0.], \"k\", zorder=1)\n",
    "ax.set_ylabel(\"∆ peak position [ppm]\")\n",
    "ax.set_xlim(-2.5*dx, (n-1)+2.5*dx)\n",
    "fig.tight_layout()\n",
    "fig.savefig(f\"{fdir}peak_pos_diffs.pdf\")\n",
    "plt.show()\n",
    "plt.close()"
   ]
  },
  {
   "cell_type": "code",
   "execution_count": 23,
   "id": "711077e5-ffff-4ba8-b0ca-314a350454e1",
   "metadata": {},
   "outputs": [
    {
     "data": {
      "image/png": "iVBORw0KGgoAAAANSUhEUgAAAk4AAAEiCAYAAAAPh11JAAAAOXRFWHRTb2Z0d2FyZQBNYXRwbG90bGliIHZlcnNpb24zLjYuMCwgaHR0cHM6Ly9tYXRwbG90bGliLm9yZy89olMNAAAACXBIWXMAAA9hAAAPYQGoP6dpAAArKElEQVR4nO3deXRUZZ7/8U8FsrBkIRAIkUDCIosQUJCQplWGRIiANML0ARpbQISDJiwJSoMjstgaBhWQpaFRBsYzRBy6BbdulGGREQNoMGwGWhBMJASQmFQIGrLc3x8O9bM6C7egKlUV3q9z6pg897m3vveeq/n43KeeshiGYQgAAAA35OPuAgAAALwFwQkAAMAkghMAAIBJBCcAAACTCE4AAAAmEZwAAABMIjgBAACYRHACAAAwqaG7C6gPKisrlZeXp8DAQFksFneXAwAAHGAYhoqLixURESEfn9rHlAhOTpCXl6fIyEh3lwEAAG5Bbm6u2rRpU2sfgpMTBAYGSvr5ggcFBbm5GgAA4Air1arIyEjb3/PaEJyc4PrjuaCgIIITAABeysx0GyaHAwAAmERwAgAAMIngBAAAYBLBCQAAwCSCEwAAgEkEJwAAAJMITgAAACYRnAAAAExiAUwAdqLmfGi679nFQ11YCQB4HkacAAAATCI4AQAAmERwAgAAMIngBAAAYBLBCQAAwCSCEwAAgEkEJwAAAJMITgAAACYRnAAAAEwiOAEAAJhEcAIAADCJ4AQAAGASwQkAAMAkghMAAIBJBCcAAACTCE4AAAAmEZwAAABMIjgBAACYRHACAAAwieAEAABgEsEJAADAJIITAACASQQnAAAAkwhOAAAAJhGcAAAATPK64LR69WpFRUUpICBAsbGxOnjwYK39t2zZoi5duiggIEA9evTQ3/72N7vthmHo+eefV+vWrdWoUSMlJCTo66+/duUpAAAAL+VVwentt99Wamqq5s+fr0OHDqlnz54aPHiwLl68WG3/zz77TGPHjtWkSZP05ZdfasSIERoxYoSOHTtm67NkyRKtWLFCa9eu1YEDB9SkSRMNHjxYP/30U12dFgAA8BIWwzAMdxdhVmxsrO69916tWrVKklRZWanIyEhNmzZNc+bMqdJ/9OjRKikp0QcffGBr69evn3r16qW1a9fKMAxFRERo1qxZevrppyVJRUVFatWqlTZu3KgxY8aYqstqtSo4OFhFRUUKCgpywpkC7hM150PTfc8uHurCSgCgbjjyd7xhHdV0y65du6bMzEzNnTvX1ubj46OEhARlZGRUu09GRoZSU1Pt2gYPHqxt27ZJks6cOaP8/HwlJCTYtgcHBys2NlYZGRmmg9N1JSUlatCggUP7AJ6m8pr50daSkhKnvGfXedtN981+IdEp7wkA1zny3zKvCU7ff/+9Kioq1KpVK7v2Vq1a6cSJE9Xuk5+fX23//Px82/brbTX1qU5paalKS0ttv1utVklSRESEybMB6oemy26P9wSA67xqjpOnSEtLU3BwsO0VGRnp7pIAAEAd8JoRpxYtWqhBgwa6cOGCXfuFCxcUHh5e7T7h4eG19r/+zwsXLqh169Z2fXr16lVjLXPnzrV7BGi1WhUZGam8vDynz3Fy5BGGZP8Y42Yff9TFfr/ct76eozOuTV29pzMef93KOdbFe3KPO3+/X+7LOTrvPTlHc/s5k9VqNf3UyGuCk5+fn3r37q2dO3dqxIgRkn6eHL5z504lJydXu09cXJx27typmTNn2tp27NihuLg4SVJ0dLTCw8O1c+dOW1CyWq06cOCAnnzyyRpr8ff3l7+/f5X2Jk2aqEmTJjd3gjXw8QtwqP8v39+Rfet6v1/uW1/P0RnXpq7e0xn37a2cY128J/e48/f75b6co/Pek3M0t58zVVRUmO7rNcFJklJTUzV+/Hj16dNHffv21fLly1VSUqKJEydKkh577DHdcccdSktLkyTNmDFDDzzwgF599VUNHTpUmzdv1hdffKF169ZJkiwWi2bOnKk//vGP6tSpk6KjozVv3jxFRETYwhkAAMB1XhWcRo8erUuXLun5559Xfn6+evXqpe3bt9smd+fk5MjH5/9P2/rVr36l9PR0Pffcc3r22WfVqVMnbdu2Td27d7f1mT17tkpKSjRlyhQVFhbq17/+tbZv366AAMdSNwAAqP+8KjhJUnJyco2P5vbs2VOl7be//a1++9vf1ng8i8WiRYsWadGiRc4qEQAA1FOmgtM/r4VkxnPPPafQ0FCH9wMAAPBUpoLT8uXLFRcXJz8/P1MH/fTTT5WcnExwAgAA9YrpR3Vbt25Vy5YtTfUNDAy86YIAAAA8lakFMDds2KDg4GDTB/3zn/9cZTVuAAAAb2dqxGn8+PEOHfR3v/vdTRUDAADgyW7pU3VXrlxRZWWlXZuzV84GAADwFA5/V92ZM2c0dOhQNWnSRMHBwWrWrJmaNWumkJAQNWvWzBU1AgAAeASHR5weffRRGYah//iP/1CrVq1ksVhcURcAAIDHcTg4HT58WJmZmercubMr6gEAAF7o7OKh7i6hTjgcnO69917l5uYSnAAA8FC3S4hxB4eD0xtvvKGpU6fq3Llz6t69u3x9fe22x8TEOK04AAAAT+JwcLp06ZJOnz6tiRMn2tosFosMw5DFYlFFRYVTCwQAAPAUDgenxx9/XHfffbfeeustJocDAIDbisPB6dtvv9V7772njh07uqIeAAAAj+XwOk4DBw7U4cOHXVELAACAR3N4xOnhhx9WSkqKjh49qh49elSZHD58+HCnFQcAAOBJHA5OU6dOlSQtWrSoyjYmhwMAgPrM4eD0z99NBwAAcLtweI4TAADA7eqmgtPOnTs1bNgwdejQQR06dNCwYcP0P//zP86uDQAAwKM4HJz+9Kc/KTExUYGBgZoxY4ZmzJihoKAgDRkyRKtXr3ZFjQAAAB7B4TlOL730kpYtW6bk5GRb2/Tp09W/f3+99NJLSkpKcmqBAAAAnsLhEafCwkIlJiZWaR80aJCKioqcUhQAAIAncjg4DR8+XFu3bq3S/u6772rYsGFOKQoAAMATOfyorlu3bnrxxRe1Z88excXFSZL279+vffv2adasWVqxYoWt7/Tp051XKQAAgJs5HJzWr1+vZs2a6auvvtJXX31law8JCdH69ettv1ssFoITAACoVxwOTmfOnHFFHQAAAB7vlhbANAxDhmE4qxYAAACPdlPBaf369erevbsCAgIUEBCg7t2764033nB2bQAAAB7F4Ud1zz//vJYuXapp06bZJodnZGQoJSVFOTk51X75LwAAQH3gcHBas2aNXn/9dY0dO9bWNnz4cMXExGjatGkEJwAAUG85/KiurKxMffr0qdLeu3dvlZeXO6UoAAAAT+RwcPr973+vNWvWVGlft26dxo0b55SiAAAAPJHDj+qknyeHf/zxx+rXr58k6cCBA8rJydFjjz2m1NRUW7+lS5c6p0oAAAAP4HBwOnbsmO655x5J0unTpyVJLVq0UIsWLXTs2DFbP4vF4qQSAQAAPIPDwWn37t2uqAMAAMDj3dICmAAAALcTUyNOI0eO1MaNGxUUFGTqoOPGjdOyZcvUsmXLWyoO7nF28VB3lwAAgEcyNeL07rvv6tKlS7JarTd8FRUV6f3339eVK1ecWmhBQYHGjRunoKAghYSEaNKkSTd8j59++klJSUlq3ry5mjZtqlGjRunChQt2fSwWS5XX5s2bnVo7AACoH0yNOBmGoTvvvNPVtdRq3LhxOn/+vHbs2KGysjJNnDhRU6ZMUXp6eo37pKSk6MMPP9SWLVsUHBys5ORkjRw5Uvv27bPrt2HDBiUmJtp+DwkJcdVpwMkYHQNuX/z7D3cwFZxuZkL4HXfc4fA+NcnOztb27dv1+eef2xbfXLlypYYMGaJXXnlFERERVfYpKirS+vXrlZ6eroEDB0r6OSB17dpV+/fvty2lIP0clMLDw51WLwAAqJ9MBacHHnjA1XXUKiMjQyEhIXYrlickJMjHx0cHDhzQI488UmWfzMxMlZWVKSEhwdbWpUsXtW3bVhkZGXbBKSkpSU888YTat2+vqVOnauLEiSynAAAAqripBTDrWn5+fpWJ5g0bNlRoaKjy8/Nr3MfPz6/KY7dWrVrZ7bNo0SINHDhQjRs31scff6ynnnpKV65c0fTp02usp7S0VKWlpbbfrVbrTZwVAADwNm4NTnPmzNG///u/19onOzvbpTXMmzfP9vPdd9+tkpISvfzyy7UGp7S0NC1cuNCldQHA7YK5SvAmbg1Os2bN0oQJE2rt0759e4WHh+vixYt27eXl5SooKKhxblJ4eLiuXbumwsJCu1GnCxcu1DqfKTY2Vi+88IJKS0vl7+9fbZ+5c+fafbWM1WpVZGRkrecBAAC8n1uDU1hYmMLCwm7YLy4uToWFhcrMzFTv3r0lSbt27VJlZaViY2Or3ad3797y9fXVzp07NWrUKEnSyZMnlZOTo7i4uBrfKysrS82aNasxNEmSv79/rdsBAED95BVznLp27arExERNnjxZa9euVVlZmZKTkzVmzBjbJ+rOnTun+Ph4vfnmm+rbt6+Cg4M1adIkpaamKjQ0VEFBQZo2bZri4uJsE8Pff/99XbhwQf369VNAQIB27Nihl156SU8//bQ7TxcAAHgoh4PThQsX9PTTT2vnzp26ePGiDMOw215RUeG04n5p06ZNSk5OVnx8vHx8fDRq1CitWLHCtr2srEwnT57U1atXbW3Lli2z9S0tLdXgwYP1pz/9ybbd19dXq1evVkpKigzDUMeOHbV06VJNnjzZJecAAAC8m8PBacKECcrJydG8efPUunXrOvvYfmhoaK2LXUZFRVUJcQEBAVq9erVWr15d7T6JiYl2C18CAADUxuHg9Omnn+p///d/1atXLxeUAwAA4LlMfVfdL0VGRlYZ2QEAALgdOBycli9frjlz5ujs2bMuKAcAAMBzOfyobvTo0bp69ao6dOigxo0by9fX1257QUGB04oDAADwJA4Hp+XLl7ugDAAAAM/ncHAaP368K+oAAADweDe1AGZFRYW2bdtm+x65u+66S8OHD1eDBg2cWhwAAIAncTg4nTp1SkOGDNG5c+fUuXNnST9/6W1kZKQ+/PBDdejQwelFAgAAeAKHP1U3ffp0dejQQbm5uTp06JAOHTqknJwcRUdHa/r06a6oEQAAwCM4POL0ySefaP/+/QoNDbW1NW/eXIsXL1b//v2dWhwAAIAncXjEyd/fX8XFxVXar1y5Ij8/P6cUBQAA4IkcDk7Dhg3TlClTdODAARmGIcMwtH//fk2dOlXDhw93RY0AAAAeweHgtGLFCnXo0EFxcXEKCAhQQECA+vfvr44dO+q1115zRY0AAAAeweE5TiEhIXr33Xf19ddf68SJE5Kkrl27qmPHjk4vDgAAwJPc1DpOktSpUyd16tTJmbUAAAB4NFPBKTU1VS+88IKaNGmi1NTUWvsuXbrUKYUBAAB4GlPB6csvv1RZWZntZwAAgNuRqeC0e/fuan8GAAC4nTj8qbrHH3+82nWcSkpK9PjjjzulKAAAAE/kcHD6z//8T/34449V2n/88Ue9+eabTikKAADAE5n+VJ3VarUteFlcXKyAgADbtoqKCv3tb39Ty5YtXVIkvMPZxUPdXQIAwMt4298O08EpJCREFotFFotFd955Z5XtFotFCxcudGpxAAAAnsR0cNq9e7cMw9DAgQP117/+1e5Lfv38/NSuXTtFRES4pEgAAABPYDo4PfDAA5KkM2fOqG3btrJYLC4rCgAAwBOZCk5HjhxR9+7d5ePjo6KiIh09erTGvjExMU4rDgAAwJOYCk69evVSfn6+WrZsqV69esliscgwjCr9LBaLKioqnF4kANyu6nrirLdN1AXqmqngdObMGYWFhdl+BgAAuB2ZCk7t2rWr9mcAAIDbyU0tgPnhhx/afp89e7ZCQkL0q1/9St9++61TiwMAAPAkDgenl156SY0aNZIkZWRkaNWqVVqyZIlatGihlJQUpxcIAADgKUwvR3Bdbm6uOnbsKEnatm2b/vVf/1VTpkxR//79NWDAAGfXBwAA4DEcHnFq2rSpLl++LEn6+OOP9eCDD0qSAgICqv0OOwAAgPrC4RGnBx98UE888YTuvvtu/eMf/9CQIUMkScePH1dUVJSz6wMAAPAYDo84rV69WnFxcbp06ZL++te/qnnz5pKkzMxMjR071ukFAgAAeAqHR5xCQkK0atWqKu18wS8AAKjvHA5OklRYWKj169crOztbknTXXXfp8ccfV3BwsFOLAwAA8CQOP6r74osv1KFDBy1btkwFBQUqKCjQ0qVL1aFDBx06dMgVNQIAAHgEh0ecUlJSNHz4cL3++utq2PDn3cvLy/XEE09o5syZ2rt3r9OLBAAA8AQOB6cvvvjCLjRJUsOGDTV79mz16dPHqcUBAAB4Eocf1QUFBSknJ6dKe25urgIDA51SVHUKCgo0btw4BQUFKSQkRJMmTdKVK1dq3WfdunUaMGCAgoKCZLFYVFhY6JTjAgCA25PDwWn06NGaNGmS3n77beXm5io3N1ebN2/WE0884dLlCMaNG6fjx49rx44d+uCDD7R3715NmTKl1n2uXr2qxMREPfvss049LgAAuD05/KjulVdekcVi0WOPPaby8nJJkq+vr5588kktXrzY6QVKUnZ2trZv367PP//c9jhw5cqVGjJkiF555RVFRERUu9/MmTMlSXv27HHqcQEAwO3J4REnPz8/vfbaa/rhhx+UlZWlrKwsFRQUaNmyZfL393dFjcrIyFBISIjdHKqEhAT5+PjowIEDdX7c0tJSWa1WuxcAAKj/HA5O1zVu3FghISEKCQlR48aNnVlTFfn5+WrZsqVdW8OGDRUaGqr8/Pw6P25aWpqCg4Ntr8jIyJuuAQAAeA+Hg1N5ebnmzZun4OBgRUVFKSoqSsHBwXruuedUVlbm0LHmzJkji8VS6+vEiROOluhyc+fOVVFRke2Vm5vr7pIAAEAdcHiO07Rp0/TOO+9oyZIliouLk/TzI68FCxbo8uXLWrNmjeljzZo1SxMmTKi1T/v27RUeHq6LFy/atZeXl6ugoEDh4eGOnoLNzR7X39/fZY8lAQCA53I4OKWnp2vz5s166KGHbG0xMTGKjIzU2LFjHQpOYWFhCgsLu2G/uLg4FRYWKjMzU71795Yk7dq1S5WVlYqNjXX0FFx+XAAAUD85/KjO399fUVFRVdqjo6Pl5+fnjJqq6Nq1qxITEzV58mQdPHhQ+/btU3JyssaMGWP75Nu5c+fUpUsXHTx40LZffn6+srKydOrUKUnS0aNHbZPZzR4XAADgOodHnJKTk/XCCy9ow4YNtsdVpaWlevHFF5WcnOz0Aq/btGmTkpOTFR8fLx8fH40aNUorVqywbS8rK9PJkyd19epVW9vatWu1cOFC2+/333+/JGnDhg22R4Q3Oi7gbmcXD3V3CQCA/+NwcPryyy+1c+dOtWnTRj179pQkHT58WNeuXVN8fLxGjhxp6/vOO+84rdDQ0FClp6fXuD0qKkqGYdi1LViwQAsWLLil4wIAAFzncHAKCQnRqFGj7Nr4OL7r3MpoAyMVNbvZa8M1BYDbm8PBacOGDa6oA4CTEfIA71fX/x7z340bu+kFMAEAAG43BCcAAACTCE4AAAAmEZwAAABMcnhy+Hfffac2bdpUu23//v3q16/fLRcFAPUJE26B+sPhEadBgwbZVt7+pX379ikxMdEpRQEAAHgih4NTv379NGjQIBUXF9va9u7dqyFDhmj+/PlOLQ4AAMCTOByc3njjDbVt21YPP/ywSktLtXv3bg0dOlSLFi1SSkqKK2oEAADwCA4HJx8fH23evFm+vr4aOHCghg8frrS0NM2YMcMV9QEAAHgMU5PDjxw5UqVtwYIFGjt2rB599FHdf//9tj4xMTHOrRAAAMBDmApOvXr1ksVisfsS3eu///nPf9a6detkGIYsFosqKipcViwA/BKfVgNQ10wFpzNnzri6DgAAAI9nKji1a9fO1XUAAAB4PIcXwLzuq6++Uk5Ojq5du2bXPnz48FsuCgAAwBM5HJy++eYbPfLIIzp69KjdvCeLxSJJzHECAAD1lsPLEcyYMUPR0dG6ePGiGjdurOPHj2vv3r3q06eP9uzZ44ISAQAAPIPDI04ZGRnatWuXWrRoIR8fH/n4+OjXv/610tLSNH36dH355ZeuqBMAAMDtHB5xqqioUGBgoCSpRYsWysvLk/TzBPKTJ086tzoAAAAP4vCIU/fu3XX48GFFR0crNjZWS5YskZ+fn9atW6f27du7okYAAACP4HBweu6551RSUiJJWrRokYYNG6b77rtPzZs319tvv+30AgEAADyFw8Fp8ODBtp87duyoEydOqKCgQM2aNbN9sg4AAKA+cniO03WnTp3SRx99pB9//FGhoaHOrAkAAMAjORycLl++rPj4eN15550aMmSIzp8/L0maNGmSZs2a5fQCAQAAPIXDwSklJUW+vr7KyclR48aNbe2jR4/W9u3bnVocAACAJ3F4jtPHH3+sjz76SG3atLFr79Spk7799lunFQYAAOBpHB5xKikpsRtpuq6goED+/v5OKQoAAMATORyc7rvvPr355pu23y0WiyorK7VkyRL9y7/8i1OLAwAA8CQOP6pbsmSJ4uPj9cUXX+jatWuaPXu2jh8/roKCAu3bt88VNQJe7+zioe4uAQDgBDe1cvg//vEPrVq1SoGBgbpy5YpGjhyppKQktW7d2hU1op4jVAAAvIXDwUmSgoOD9W//9m/OrgUAAMCj3VRw+uGHH7R+/XplZ2dLkrp166aJEyeyECYAAKjXHJ4cvnfvXkVFRWnFihX64Ycf9MMPP2jFihWKjo7W3r17XVEjAACAR3B4xCkpKUmjR4/WmjVr1KBBA0lSRUWFnnrqKSUlJeno0aNOLxIA4NmYq4jbhcMjTqdOndKsWbNsoUmSGjRooNTUVJ06dcqpxQEAAHgSh4PTPffcY5vb9EvZ2dnq2bOnU4oCAADwRA4/qps+fbpmzJihU6dOqV+/fpKk/fv3a/Xq1Vq8eLGOHDli6xsTE+O8SgEAANzM4eA0duxYSdLs2bOr3WaxWGQYhiwWiyoqKm69wv9TUFCgadOm6f3335ePj49GjRql1157TU2bNq1xn3Xr1ik9PV2HDh1ScXGxfvjhB4WEhNj1iYqKqvIde2lpaZozZ47TagcAAPWDw8HpzJkzrqjjhsaNG6fz589rx44dKisr08SJEzVlyhSlp6fXuM/Vq1eVmJioxMREzZ07t8Z+ixYt0uTJk22/BwYGOrV2AABQPzgcnNq1a+eKOmqVnZ2t7du36/PPP1efPn0kSStXrtSQIUP0yiuvKCIiotr9Zs6cKUnas2dPrccPDAxUeHi4M0sGAAD1kMOTw90hIyNDISEhttAkSQkJCfLx8dGBAwdu+fiLFy9W8+bNdffdd+vll19WeXl5rf1LS0tltVrtXgAAoP67qZXD61p+fr5atmxp19awYUOFhoYqPz//lo49ffp03XPPPQoNDdVnn32muXPn6vz581q6dGmN+6SlpWnhwoW39L4A3Ic1hwDcLKeOOJ09e9ah/nPmzJHFYqn1deLECWeWWEVqaqoGDBigmJgYTZ06Va+++qpWrlyp0tLSGveZO3euioqKbK/c3FyX1ggAADzDLY84lZWVaevWrXr99de1Z88elZWVmd531qxZmjBhQq192rdvr/DwcF28eNGuvby8XAUFBU6fmxQbG6vy8nKdPXtWnTt3rraPv7+//P39nfq+gLdjFAfA7eCmg1N2drZef/11/dd//ZeKi4vVv39/VVZWOnSMsLAwhYWF3bBfXFycCgsLlZmZqd69e0uSdu3apcrKSsXGxt5U/TXJysqSj49PlUeDAAAADj2q+/HHH7Vx40b1799f3bt31549e/T888/r3LlzWrVqlatqVNeuXZWYmKjJkyfr4MGD2rdvn5KTkzVmzBjbJ+rOnTunLl266ODBg7b98vPzlZWVZfsqmKNHjyorK0sFBQWSfp50vnz5ch0+fFjffPONNm3apJSUFD366KNq1qyZy84HAAB4J9MjTlOnTtXmzZvl6+ursWPHavXq1erVq5dt+6VLl1xRn82mTZuUnJys+Ph42wKYK1assG0vKyvTyZMndfXqVVvb2rVr7SZx33///ZKkDRs2aMKECfL399fmzZu1YMEClZaWKjo6WikpKUpNTXXpuQAAAO9kOjitW7dO7dq104YNGzRgwAAXllS90NDQWhe7jIqKkmEYdm0LFizQggULatznnnvu0f79+51VIgAAqOdMP6rbtm2bevTooQcffFDdunXTq6++WmXCNgAAQH1mOjgNHz5c7733ns6ePWt7VBcZGakRI0bogw8+uOGikQAAAN7O4XWc7rjjDs2bN0/ffPON3n//ffn5+WnUqFHq37+/K+oDAADwGLe0jtOgQYM0aNAgXbp0SRs3btT69eudVRcAeBzWqgLglJXDw8LC9Mwzz7h8lW8AAAB38oov+QUAAPAEBCcAAACTCE4AAAAmEZwAAABMIjgBAACYdEvLEQAA4G1udlkJlqOAxIgTAACAaQQnAAAAkwhOAAAAJhGcAAAATCI4AQAAmMSn6gCgHuITYIBrMOIEAABgEsEJAADAJIITAACASQQnAAAAkwhOAAAAJhGcAAAATCI4AQAAmERwAgAAMIngBAAAYBLBCQAAwCSCEwAAgEkEJwAAAJMITgAAACYRnAAAAEwiOAEAAJhEcAIAADCJ4AQAAGASwQkAAMAkghMAAIBJBCcAAACTCE4AAAAmeU1wKigo0Lhx4xQUFKSQkBBNmjRJV65cqbX/tGnT1LlzZzVq1Eht27bV9OnTVVRUZNcvJydHQ4cOVePGjdWyZUs988wzKi8vd/XpAAAAL9TQ3QWYNW7cOJ0/f147duxQWVmZJk6cqClTpig9Pb3a/nl5ecrLy9Mrr7yibt266dtvv9XUqVOVl5env/zlL5KkiooKDR06VOHh4frss890/vx5PfbYY/L19dVLL71Ul6cHAKjHzi4e6u4S4CQWwzAMdxdxI9nZ2erWrZs+//xz9enTR5K0fft2DRkyRN99950iIiJMHWfLli169NFHVVJSooYNG+rvf/+7hg0bpry8PLVq1UqStHbtWv3hD3/QpUuX5OfnZ+q4VqtVwcHBKioqUlBQ0M2dJAAAcAtH/o57xaO6jIwMhYSE2EKTJCUkJMjHx0cHDhwwfZzrF6Rhw4a24/bo0cMWmiRp8ODBslqtOn78eI3HKS0tldVqtXsBAID6zyuCU35+vlq2bGnX1rBhQ4WGhio/P9/UMb7//nu98MILmjJlit1xfxmaJNl+r+24aWlpCg4Otr0iIyPNngoAAPBibg1Oc+bMkcViqfV14sSJW34fq9WqoUOHqlu3blqwYMEtH2/u3LkqKiqyvXJzc2/5mAAAwPO5dXL4rFmzNGHChFr7tG/fXuHh4bp48aJde3l5uQoKChQeHl7r/sXFxUpMTFRgYKC2bt0qX19f27bw8HAdPHjQrv+FCxds22ri7+8vf3//Wt8XAADUP24NTmFhYQoLC7thv7i4OBUWFiozM1O9e/eWJO3atUuVlZWKjY2tcT+r1arBgwfL399f7733ngICAqoc98UXX9TFixdtjwJ37NihoKAgdevW7RbODAAA1EdeMcepa9euSkxM1OTJk3Xw4EHt27dPycnJGjNmjO0TdefOnVOXLl1sI0hWq1WDBg1SSUmJ1q9fL6vVqvz8fOXn56uiokKSNGjQIHXr1k2///3vdfjwYX300Ud67rnnlJSUxIgSAACowmvWcdq0aZOSk5MVHx8vHx8fjRo1SitWrLBtLysr08mTJ3X16lVJ0qFDh2yfuOvYsaPdsc6cOaOoqCg1aNBAH3zwgZ588knFxcWpSZMmGj9+vBYtWlR3JwYAALyGV6zj5OlYxwkAAO/lyN9xrxlx8mTXsyfrOQEA4H2u//02M5ZEcHKC4uJiSWI9JwAAvFhxcbGCg4Nr7cOjOieorKxUXl6eAgMDZbFYXP5+VqtVkZGRys3N5dHgP+Ha1I7rUzOuTc24NjXj2tTMm66NYRgqLi5WRESEfHxq/9wcI05O4OPjozZt2tT5+wYFBXn8zeguXJvacX1qxrWpGdemZlybmnnLtbnRSNN1XrEcAQAAgCcgOAEAAJhEcPJC/v7+mj9/Pot0VoNrUzuuT824NjXj2tSMa1Oz+nptmBwOAABgEiNOAAAAJhGcAAAATCI4AQAAmERwAgAAMIng5IVWr16tqKgoBQQEKDY2VgcPHnR3SW63YMECWSwWu1eXLl3cXZZb7N27Vw8//LAiIiJksVi0bds2u+2GYej5559X69at1ahRIyUkJOjrr792T7F17EbXZsKECVXuo8TERPcUW8fS0tJ07733KjAwUC1bttSIESN08uRJuz4//fSTkpKS1Lx5czVt2lSjRo3ShQsX3FRx3TFzbQYMGFDl3pk6daqbKq5ba9asUUxMjG2hy7i4OP3973+3ba9v9w3Bycu8/fbbSk1N1fz583Xo0CH17NlTgwcP1sWLF91dmtvdddddOn/+vO316aefursktygpKVHPnj21evXqarcvWbJEK1as0Nq1a3XgwAE1adJEgwcP1k8//VTHlda9G10bSUpMTLS7j9566606rNB9PvnkEyUlJWn//v3asWOHysrKNGjQIJWUlNj6pKSk6P3339eWLVv0ySefKC8vTyNHjnRj1XXDzLWRpMmTJ9vdO0uWLHFTxXWrTZs2Wrx4sTIzM/XFF19o4MCB+s1vfqPjx49Lqof3jQGv0rdvXyMpKcn2e0VFhREREWGkpaW5sSr3mz9/vtGzZ093l+FxJBlbt261/V5ZWWmEh4cbL7/8sq2tsLDQ8Pf3N9566y03VOg+/3xtDMMwxo8fb/zmN79xSz2e5uLFi4Yk45NPPjEM4+f7xNfX19iyZYutT3Z2tiHJyMjIcFeZbvHP18YwDOOBBx4wZsyY4b6iPEyzZs2MN954o17eN4w4eZFr164pMzNTCQkJtjYfHx8lJCQoIyPDjZV5hq+//loRERFq3769xo0bp5ycHHeX5HHOnDmj/Px8u3soODhYsbGx3EP/Z8+ePWrZsqU6d+6sJ598UpcvX3Z3SW5RVFQkSQoNDZUkZWZmqqyszO7e6dKli9q2bXvb3Tv/fG2u27Rpk1q0aKHu3btr7ty5unr1qjvKc6uKigpt3rxZJSUliouLq5f3DV/y60W+//57VVRUqFWrVnbtrVq10okTJ9xUlWeIjY3Vxo0b1blzZ50/f14LFy7Ufffdp2PHjikwMNDd5XmM/Px8Sar2Hrq+7XaWmJiokSNHKjo6WqdPn9azzz6rhx56SBkZGWrQoIG7y6szlZWVmjlzpvr376/u3btL+vne8fPzU0hIiF3f2+3eqe7aSNLvfvc7tWvXThERETpy5Ij+8Ic/6OTJk3rnnXfcWG3dOXr0qOLi4vTTTz+padOm2rp1q7p166asrKx6d98QnFAvPPTQQ7afY2JiFBsbq3bt2um///u/NWnSJDdWBm8yZswY2889evRQTEyMOnTooD179ig+Pt6NldWtpKQkHTt27LadJ1ibmq7NlClTbD/36NFDrVu3Vnx8vE6fPq0OHTrUdZl1rnPnzsrKylJRUZH+8pe/aPz48frkk0/cXZZL8KjOi7Ro0UINGjSo8mmECxcuKDw83E1VeaaQkBDdeeedOnXqlLtL8SjX7xPuIXPat2+vFi1a3Fb3UXJysj744APt3r1bbdq0sbWHh4fr2rVrKiwstOt/O907NV2b6sTGxkrSbXPv+Pn5qWPHjurdu7fS0tLUs2dPvfbaa/XyviE4eRE/Pz/17t1bO3futLVVVlZq586diouLc2NlnufKlSs6ffq0Wrdu7e5SPEp0dLTCw8Pt7iGr1aoDBw5wD1Xju+++0+XLl2+L+8gwDCUnJ2vr1q3atWuXoqOj7bb37t1bvr6+dvfOyZMnlZOTU+/vnRtdm+pkZWVJ0m1x71SnsrJSpaWl9fK+4VGdl0lNTdX48ePVp08f9e3bV8uXL1dJSYkmTpzo7tLc6umnn9bDDz+sdu3aKS8vT/Pnz1eDBg00duxYd5dW565cuWL3f7lnzpxRVlaWQkND1bZtW82cOVN//OMf1alTJ0VHR2vevHmKiIjQiBEj3Fd0Hant2oSGhmrhwoUaNWqUwsPDdfr0ac2ePVsdO3bU4MGD3Vh13UhKSlJ6erreffddBQYG2uafBAcHq1GjRgoODtakSZOUmpqq0NBQBQUFadq0aYqLi1O/fv3cXL1r3ejanD59Wunp6RoyZIiaN2+uI0eOKCUlRffff79iYmLcXL3rzZ07Vw899JDatm2r4uJipaena8+ePfroo4/q533j7o/1wXErV6402rZta/j5+Rl9+/Y19u/f7+6S3G706NFG69atDT8/P+OOO+4wRo8ebZw6dcrdZbnF7t27DUlVXuPHjzcM4+clCebNm2e0atXK8Pf3N+Lj442TJ0+6t+g6Utu1uXr1qjFo0CAjLCzM8PX1Ndq1a2dMnjzZyM/Pd3fZdaK66yLJ2LBhg63Pjz/+aDz11FNGs2bNjMaNGxuPPPKIcf78efcVXUdudG1ycnKM+++/3wgNDTX8/f2Njh07Gs8884xRVFTk3sLryOOPP260a9fO8PPzM8LCwoz4+Hjj448/tm2vb/eNxTAMoy6DGgAAgLdijhMAAIBJBCcAAACTCE4AAAAmEZwAAABMIjgBAACYRHACAAAwieAEAABgEsEJAADAJIITAACASQQnAAAAkwhOAAAAJhGcAAAATPp/VQjZ8/iDlwwAAAAASUVORK5CYII=\n",
      "text/plain": [
       "<Figure size 600x300 with 1 Axes>"
      ]
     },
     "metadata": {},
     "output_type": "display_data"
    }
   ],
   "source": [
    "n = pks_exp.shape[0]\n",
    "dx = 0.8\n",
    "\n",
    "fig = plt.figure(figsize=(6,3))\n",
    "ax = fig.add_subplot(1,1,1)\n",
    "ax.bar(np.arange(n), pks_pip - pks_exp, width=dx, zorder=0)\n",
    "ax.plot([-2.5*dx, (n-1)+2.5*dx], [0., 0.], \"k\", zorder=1)\n",
    "ax.set_ylabel(\"∆ peak position [ppm]\")\n",
    "ax.set_xlim(-2.5*dx, (n-1)+2.5*dx)\n",
    "fig.tight_layout()\n",
    "fig.savefig(f\"{fdir}peak_pos_diffs_pip.pdf\")\n",
    "plt.show()\n",
    "plt.close()"
   ]
  },
  {
   "cell_type": "code",
   "execution_count": 24,
   "id": "497833b3-6f4f-43bf-a728-692350d5e6e0",
   "metadata": {},
   "outputs": [
    {
     "data": {
      "image/png": "iVBORw0KGgoAAAANSUhEUgAAAk4AAAEiCAYAAAAPh11JAAAAOXRFWHRTb2Z0d2FyZQBNYXRwbG90bGliIHZlcnNpb24zLjYuMCwgaHR0cHM6Ly9tYXRwbG90bGliLm9yZy89olMNAAAACXBIWXMAAA9hAAAPYQGoP6dpAAAxX0lEQVR4nO3de1RU9f7/8deAXLwAIwoiCYJiXvJWekSOHUshJS0r/Z1lZsdLpksDL2AX7esF9RQeMzPLNM1jtb6afT2lXY9mXrILammmmZoahgWohYJCIpf9+6Ov843DxT06MDPwfKw1K+azP3vPa7ZbeffZn/mMxTAMQwAAALgqD2cHAAAAcBcUTgAAACZROAEAAJhE4QQAAGAShRMAAIBJFE4AAAAmUTgBAACYROEEAABgUj1nB6gNSktLlZmZKT8/P1ksFmfHAQAAdjAMQxcuXFBoaKg8PKoeU6JwcoDMzEyFhYU5OwYAALgOp06dUosWLarsQ+HkAH5+fpJ+P+H+/v5OTgMAAOyRl5ensLAw2+/zqlA4OcCV23P+/v4UTgAAuCkz022YHA4AAGAShRMAAIBJFE4AAAAmUTgBAACYROEEAABgEoUTAACASRROAAAAJlE4AQAAmMQCmAAqlhJQSXtuzeYAUK0ipn1QYfvJ+QNrOIl7oHACANQqFAKoTtyqAwAAMInCCQAAwCQKJwAAAJMonAAAAEyicAIAADCJwgkAAMAkCicAAACTKJwAAABMonACAAAwicIJAADAJAonAAAAkyicAAAATKJwAgAAMInCCQAAwCQKJwAAAJMonAAAAEyicAIAADCJwgkAAMAkCicAAACTKJwAAABMonACAAAwicIJAADAJAonAAAAkyicAAAATHK7wmnp0qWKiIiQr6+voqOjtWfPnir7r1+/Xu3atZOvr686deqkDz/8sMx2wzA0a9YsNW/eXPXr11dcXJyOHTtWnW8BAAC4KbcqnN58800lJydr9uzZ2rdvn7p06aL+/fvrzJkzFfb/4osvNGzYMI0ZM0Zff/217r33Xt1777369ttvbX0WLFigJUuWaPny5dq9e7caNmyo/v3769KlSzX1tgAAgJtwq8Jp0aJFGjt2rEaPHq0OHTpo+fLlatCggf75z39W2P/5559XfHy8HnvsMbVv317z5s3TLbfcohdffFHS76NNixcv1owZM3TPPfeoc+fOev3115WZmamNGzfW4DsDAADuoJ6zA5h1+fJl7d27V9OnT7e1eXh4KC4uTmlpaRXuk5aWpuTk5DJt/fv3txVF6enpys7OVlxcnG17QECAoqOjlZaWpvvvv9+ujPn5+fL09LRrH8BlXTYqbs/Pr97Xfap5xe3/lVW9r4tao/RyxXcM8qv72nVTnC/73qvbFE6//PKLSkpK1KxZszLtzZo105EjRyrcJzs7u8L+2dnZtu1X2irrU5HCwkIVFhbanufl5UmSQkNDTb4bwI2lNqpbr4tao9Fzzk7gXjhfFXOrW3WuIjU1VQEBAbZHWFiYsyMBAIAa4DYjTk2bNpWnp6dOnz5dpv306dMKCQmpcJ+QkJAq+1/57+nTp9W8efMyfbp27VpplunTp5e5BZiXl6ewsDBlZmbK39+/0v3az9xUYfth39EV7/CHWxPO2rdS13M7xcS+bnOunPna1b3vvPiK9/0Dd3zdSrnadenM13bH8+XmmZ15bVWqms+XK71uXl6e6btGblM4eXt7q1u3btq6davuvfdeSVJpaam2bt2qxMTECveJiYnR1q1bNWXKFFvbli1bFBMTI0mKjIxUSEiItm7daiuU8vLytHv3bk2YMKHSLD4+PvLx8SnX3rBhQzVs2LDS/Ty8fStsb+htqXiHPxzLWftWqpr3dZtz5czXru59TfxZuuPrVsrV/oyc+drueL7cPLMzr61K1dI/p4qUlJRcPdf/cpvCSZKSk5M1cuRIde/eXT169NDixYuVn5+v0aN/rzBHjBihG264QampqZKkyZMn67bbbtOzzz6rgQMHat26dfrqq6+0YsUKSZLFYtGUKVP097//XW3atFFkZKRmzpyp0NBQW3EGAABwhVsVTkOHDtXZs2c1a9YsZWdnq2vXrtq0aZNtcndGRoY8PP5v2taf//xnrV27VjNmzNCTTz6pNm3aaOPGjerYsaOtz+OPP678/HyNGzdO58+f16233qpNmzbJ17fiahYAANRdblU4SVJiYmKlt+Z27NhRru2vf/2r/vrXv1Z6PIvForlz52ru3LmOiggAAGopU4XTf66FZMaMGTMUGBho934AAACuylThtHjxYsXExMjb29vUQT/77DMlJiZSOAEAgFrF9K26DRs2KDg42FRfPz+/aw4EAADgqkwtgLl69WoFBASYPujLL79cbjVuAAAAd2dqxGnkyJF2HfSBBx64pjAAAACu7Lo+VXfx4kWVlpaWaatq5WwAAAB3Zvd31aWnp2vgwIFq2LChAgIC1LhxYzVu3FhWq1WNGzeujowAAAAuwe4RpwcffFCGYeif//ynmjVrJouliiXdAQAAahG7C6dvvvlGe/fuVdu2basjDwAAqMtScp2doEp2F05/+tOfdOrUKQonAABqMxcvYJzF7sLplVde0fjx4/Xzzz+rY8eO8vLyKrO9c+fODgsHAADgSuwunM6ePasTJ05o9OjRtjaLxSLDMGSxWFRSUuLQgAAAAK7C7sLpoYce0s0336w33niDyeEAAKBOsbtw+vHHH/Xuu+8qKiqqOvIAAAC4LLvXcerbt6+++eab6sgCAADg0uwecbr77ruVlJSkgwcPqlOnTuUmhw8aNMhh4QAAAFyJ3YXT+PHjJUlz584tt43J4QAAoDazu3D6z++mAwAAqCvsnuMEAABQV11T4bR161bdddddat26tVq3bq277rpLH3/8saOzAQAAuBS7C6eXXnpJ8fHx8vPz0+TJkzV58mT5+/trwIABWrp0aXVkBAAAcAl2z3F6+umn9dxzzykxMdHWNmnSJPXq1UtPP/20EhISHBoQAADAVdg94nT+/HnFx8eXa+/Xr59yc/lCQAAAUHvZXTgNGjRIGzZsKNf+zjvv6K677nJIKAAAAFdk9626Dh066KmnntKOHTsUExMjSdq1a5c+//xzTZ06VUuWLLH1nTRpkuOS1gIn5w+seENKjcZAFZz5Z+Ss1670dV2Yy50rE697vZmd+drXyh0zwz048/qwu3BatWqVGjdurO+++07fffedrd1qtWrVqlW25xaLhcIJAADUKnYXTunp6dWRAwAAwOVd1wKYhmHIMAxHZQEAAHBp11Q4rVq1Sh07dpSvr698fX3VsWNHvfLKK47OBgAA4FLsvlU3a9YsLVq0SBMnTrRNDk9LS1NSUpIyMjIq/PJfAACA2sDuwmnZsmVauXKlhg0bZmsbNGiQOnfurIkTJ1I4AQCAWsvuW3VFRUXq3r17ufZu3bqpuLjYIaEAAABckd2F09/+9jctW7asXPuKFSs0fPhwh4QCAABwRXbfqpN+nxz+0UcfqWfPnpKk3bt3KyMjQyNGjFBycrKt36JFixyTEgAAwAXYXTh9++23uuWWWyRJJ06ckCQ1bdpUTZs21bfffmvrZ7FYHBQRAADANdhdOG3fvr06cgAAALi861oAEwAAoC4xNeI0ePBgvfrqq/L39zd10OHDh+u5555TcHDwdYVDNUvJdXYCAADciqkRp3feeUdnz55VXl7eVR+5ubl67733dPHiRYcGzcnJ0fDhw+Xv7y+r1aoxY8Zc9TUuXbqkhIQENWnSRI0aNdKQIUN0+vTpMn0sFku5x7p16xyaHQAA1A6mRpwMw9CNN95Y3VmqNHz4cGVlZWnLli0qKirS6NGjNW7cOK1du7bSfZKSkvTBBx9o/fr1CggIUGJiogYPHqzPP/+8TL/Vq1crPj7e9txqtVbX28D1YpQMwLXi3w84gKnC6VomhN9www1271OZw4cPa9OmTfryyy9ti2++8MILGjBggBYuXKjQ0NBy++Tm5mrVqlVau3at+vbtK+n3Aql9+/batWuXbSkF6fdCKSQkxGF5AQBA7WSqcLrtttuqO0eV0tLSZLVay6xYHhcXJw8PD+3evVv33XdfuX327t2roqIixcXF2dratWun8PBwpaWllSmcEhIS9PDDD6tVq1YaP368Ro8ezXIKAACgnGtaALOmZWdnl5toXq9ePQUGBio7O7vSfby9vcvddmvWrFmZfebOnau+ffuqQYMG+uijj/TII4/o4sWLmjRpUqV5CgsLVVhYaHuel5d3De8KAAC4G6cWTtOmTdM//vGPKvscPny4WjPMnDnT9vPNN9+s/Px8PfPMM1UWTqmpqZozZ0615gIAVIB5SnAypxZOU6dO1ahRo6rs06pVK4WEhOjMmTNl2ouLi5WTk1Pp3KSQkBBdvnxZ58+fLzPqdPr06SrnM0VHR2vevHkqLCyUj49PhX2mT59e5qtl8vLyFBYWVuX7AAAA7s+phVNQUJCCgoKu2i8mJkbnz5/X3r171a1bN0nStm3bVFpaqujo6Ar36datm7y8vLR161YNGTJEknT06FFlZGQoJiam0tfav3+/GjduXGnRJEk+Pj5VbgcAALWTW8xxat++veLj4zV27FgtX75cRUVFSkxM1P3332/7RN3PP/+s2NhYvf766+rRo4cCAgI0ZswYJScnKzAwUP7+/po4caJiYmJsE8Pfe+89nT59Wj179pSvr6+2bNmip59+Wo8++qgz3y4AAHBRdhdOp0+f1qOPPqqtW7fqzJkzMgyjzPaSkhKHhfujNWvWKDExUbGxsfLw8NCQIUO0ZMkS2/aioiIdPXpUBQUFtrbnnnvO1rewsFD9+/fXSy+9ZNvu5eWlpUuXKikpSYZhKCoqSosWLdLYsWOr5T0AAAD3ZnfhNGrUKGVkZGjmzJlq3rx5jX1sPzAwsMrFLiMiIsoVcb6+vlq6dKmWLl1a4T7x8fFlFr4EAACoit2F02effaZPP/1UXbt2rYY4AAAArsvUd9X9UVhYWLmRHQAAgLrA7sJp8eLFmjZtmk6ePFkNcQAAAFyX3bfqhg4dqoKCArVu3VoNGjSQl5dXme05OTkOCwcAAOBK7C6cFi9eXA0xAAAAXJ/dhdPIkSOrIweu4uT8gRVvSKnRGDWm0vd7PfumXPMhUYnrOdfX82cM4P8489+8uvjv7TUtgFlSUqKNGzfavkfupptu0qBBg+Tp6enQcAAAAK7E7sLp+PHjGjBggH7++We1bdtW0u9fehsWFqYPPvhArVu3dnhIAAAAV2D3p+omTZqk1q1b69SpU9q3b5/27dunjIwMRUZGatKkSdWREQAAwCXYPeL0ySefaNeuXQoMDLS1NWnSRPPnz1evXr0cGg4AAMCV2D3i5OPjowsXLpRrv3jxory9vR0SCgAAwBXZXTjdddddGjdunHbv3i3DMGQYhnbt2qXx48dr0KBB1ZERAADAJdhdOC1ZskStW7dWTEyMfH195evrq169eikqKkrPP/98dWQEAABwCXbPcbJarXrnnXd07NgxHTlyRJLUvn17RUVFOTwcAACAK7mmdZwkqU2bNmrTpo0jswAAALg0U4VTcnKy5s2bp4YNGyo5ObnKvosWLXJIMAAAAFdjqnD6+uuvVVRUZPsZAACgLjJVOG3fvr3CnwEAAOoSuz9V99BDD1W4jlN+fr4eeughh4QCAABwRXYXTq+99pp+++23cu2//fabXn/9dYeEAgAAcEWmP1WXl5dnW/DywoUL8vX1tW0rKSnRhx9+qODg4GoJCReUkuvsBAAAlFUDv5tMF05Wq1UWi0UWi0U33nhjue0Wi0Vz5sxxaDgAAABXYrpw2r59uwzDUN++ffXWW2+V+ZJfb29vtWzZUqGhodUSEgAAwBWYLpxuu+02SVJ6errCw8NlsViqLRQAAIArMlU4HThwQB07dpSHh4dyc3N18ODBSvt27tzZYeEAAABcianCqWvXrsrOzlZwcLC6du0qi8UiwzDK9bNYLCopKXF4SABAJZz1QQ0+III6ylThlJ6erqCgINvPAAAAdZGpwqlly5YV/gwAAFCXXNMCmB988IHt+eOPPy6r1ao///nP+vHHHx0aDgAAwJXYXTg9/fTTql+/viQpLS1NL774ohYsWKCmTZsqKSnJ4QEBAABchenlCK44deqUoqKiJEkbN27U//t//0/jxo1Tr169dPvttzs6HwAAgMuwe8SpUaNG+vXXXyVJH330ke644w5Jkq+vb4XfYQcAAFBb2D3idMcdd+jhhx/WzTffrO+//14DBgyQJB06dEgRERGOzgcAAOAy7B5xWrp0qWJiYnT27Fm99dZbatKkiSRp7969GjZsmMMDAgAAuAq7R5ysVqtefPHFcu18wS8AAKjt7C6cJOn8+fNatWqVDh8+LEm66aab9NBDDykgIMCh4QCYc3L+wIo3pNRoDMDt8XcJV2P3rbqvvvpKrVu31nPPPaecnBzl5ORo0aJFat26tfbt21cdGQEAAFyC3SNOSUlJGjRokFauXKl69X7fvbi4WA8//LCmTJminTt3OjwkAACAK7C7cPrqq6/KFE2SVK9ePT3++OPq3r27Q8MBAAC4Ertv1fn7+ysjI6Nc+6lTp+Tn5+eQUBXJycnR8OHD5e/vL6vVqjFjxujixYtV7rNixQrdfvvt8vf3l8Vi0fnz5x1yXAAAUDfZXTgNHTpUY8aM0ZtvvqlTp07p1KlTWrdunR5++OFqXY5g+PDhOnTokLZs2aL3339fO3fu1Lhx46rcp6CgQPHx8XryyScdelwAAFA32X2rbuHChbJYLBoxYoSKi4slSV5eXpowYYLmz5/v8ICSdPjwYW3atElffvml7XbgCy+8oAEDBmjhwoUKDQ2tcL8pU6ZIknbs2OHQ4wIAgLrJ7hEnb29vPf/88zp37pz279+v/fv3KycnR88995x8fHyqI6PS0tJktVrLzKGKi4uTh4eHdu/eXePHLSwsVF5eXpkHAACo/ewunK5o0KCBrFarrFarGjRo4MhM5WRnZys4OLhMW7169RQYGKjs7OwaP25qaqoCAgJsj7CwsGvOAAAA3IfdhVNxcbFmzpypgIAARUREKCIiQgEBAZoxY4aKiorsOta0adNksViqfBw5csTeiNVu+vTpys3NtT1OnTrl7EgAAKAG2D3HaeLEiXr77be1YMECxcTESPr9lldKSop+/fVXLVu2zPSxpk6dqlGjRlXZp1WrVgoJCdGZM2fKtBcXFysnJ0chISH2vgWbaz2uj49Ptd2WBAAArsvuwmnt2rVat26d7rzzTltb586dFRYWpmHDhtlVOAUFBSkoKOiq/WJiYnT+/Hnt3btX3bp1kyRt27ZNpaWlio6OtvctVPtxAQBA7WT3rTofHx9FRESUa4+MjJS3t7cjMpXTvn17xcfHa+zYsdqzZ48+//xzJSYm6v7777d98u3nn39Wu3bttGfPHtt+2dnZ2r9/v44fPy5JOnjwoG0yu9njAgAAXGH3iFNiYqLmzZun1atX225XFRYW6qmnnlJiYqLDA16xZs0aJSYmKjY2Vh4eHhoyZIiWLFli215UVKSjR4+qoKDA1rZ8+XLNmTPH9rx3796SpNWrV9tuEV7tuIDTpeQ6OwEA4H/ZXTh9/fXX2rp1q1q0aKEuXbpIkr755htdvnxZsbGxGjx4sK3v22+/7bCggYGBWrt2baXbIyIiZBhGmbaUlBSlpKRc13EBAACusLtwslqtGjJkSJk2Po5/na5nRIHRCPM4zwCA62R34bR69erqyAGgOlDwAXWXM//+1+J/e655AUwAAIC6hsIJAADAJAonAAAAkyicAAAATLJ7cvhPP/2kFi1aVLht165d6tmz53WHAoA6oxZPogVqI7tHnPr162dbefuPPv/8c8XHxzskFAAAgCuyu3Dq2bOn+vXrpwsXLtjadu7cqQEDBmj27NkODQcAAOBK7C6cXnnlFYWHh+vuu+9WYWGhtm/froEDB2ru3LlKSkqqjowAAAAuwe7CycPDQ+vWrZOXl5f69u2rQYMGKTU1VZMnT66OfAAAAC7D1OTwAwcOlGtLSUnRsGHD9OCDD6p37962Pp07d3ZsQgAAABdhqnDq2rWrLBZLmS/RvfL85Zdf1ooVK2QYhiwWi0pKSqotLABUiU+oAahmpgqn9PT06s4BAADg8kwVTi1btqzuHAAAAC7P7gUwr/juu++UkZGhy5cvl2kfNGjQdYeCY52cP9DZEeqMSs91So3GAOAE1/P3n3873IfdhdMPP/yg++67TwcPHiwz78lisUgSc5wAAECtZfdyBJMnT1ZkZKTOnDmjBg0a6NChQ9q5c6e6d++uHTt2VENEAAAA12D3iFNaWpq2bdumpk2bysPDQx4eHrr11luVmpqqSZMm6euvv66OnAAAAE5n94hTSUmJ/Pz8JElNmzZVZmampN8nkB89etSx6QAAAFyI3SNOHTt21DfffKPIyEhFR0drwYIF8vb21ooVK9SqVavqyAgAAOAS7C6cZsyYofz8fEnS3Llzddddd+kvf/mLmjRpojfffNPhAQEAAFyF3YVT//79bT9HRUXpyJEjysnJUePGjW2frAMAAKiN7J7jdMXx48e1efNm/fbbbwoMDHRkJgAAAJdkd+H066+/KjY2VjfeeKMGDBigrKwsSdKYMWM0depUhwcEAABwFXYXTklJSfLy8lJGRoYaNGhgax86dKg2bdrk0HAAAACuxO45Th999JE2b96sFi1alGlv06aNfvzxR4cFAwAAcDV2jzjl5+eXGWm6IicnRz4+Pg4JBQAA4IrsLpz+8pe/6PXXX7c9t1gsKi0t1YIFC9SnTx+HhgMAAHAldt+qW7BggWJjY/XVV1/p8uXLevzxx3Xo0CHl5OTo888/r46MgPtLyXV2AgCAA1zTyuHff/+9XnzxRfn5+enixYsaPHiwEhIS1Lx58+rIiNqGIgIA4KbsLpwkKSAgQP/1X//l6CwAAAAu7ZoKp3PnzmnVqlU6fPiwJKlDhw4aPXo0C2ECAIBaze7J4Tt37lRERISWLFmic+fO6dy5c1qyZIkiIyO1c+fO6sgIAADgEuwecUpISNDQoUO1bNkyeXp6SpJKSkr0yCOPKCEhQQcPHnR4SABALcI8R7gxu0ecjh8/rqlTp9qKJkny9PRUcnKyjh8/7tBwAAAArsTuwumWW26xzW36o8OHD6tLly4OCQUAAOCK7L5VN2nSJE2ePFnHjx9Xz549JUm7du3S0qVLNX/+fB04cMDWt3Pnzo5LCgAA4GR2F07Dhg2TJD3++OMVbrNYLDIMQxaLRSUlJdef8H/l5ORo4sSJeu+99+Th4aEhQ4bo+eefV6NGjSrdZ8WKFVq7dq327dunCxcu6Ny5c7JarWX6RERElPuOvdTUVE2bNs1h2QEAQO1gd+GUnp5eHTmuavjw4crKytKWLVtUVFSk0aNHa9y4cVq7dm2l+xQUFCg+Pl7x8fGaPn16pf3mzp2rsWPH2p77+fk5NDsAAKgd7C6cWrZsWR05qnT48GFt2rRJX375pbp37y5JeuGFFzRgwAAtXLhQoaGhFe43ZcoUSdKOHTuqPL6fn59CQkIcGRkAANRCdk8Od4a0tDRZrVZb0SRJcXFx8vDw0O7du6/7+PPnz1eTJk10880365lnnlFxcXGV/QsLC5WXl1fmAQAAar9rWjm8pmVnZys4OLhMW7169RQYGKjs7OzrOvakSZN0yy23KDAwUF988YWmT5+urKwsLVq0qNJ9UlNTNWfOnOt6XQAuhrWFAJjg0BGnkydP2tV/2rRpslgsVT6OHDniyIjlJCcn6/bbb1fnzp01fvx4Pfvss3rhhRdUWFhY6T7Tp09Xbm6u7XHq1KlqzQgAAFzDdY84FRUVacOGDVq5cqV27NihoqIi0/tOnTpVo0aNqrJPq1atFBISojNnzpRpLy4uVk5OjsPnJkVHR6u4uFgnT55U27ZtK+zj4+MjHx8fh74uUKswegOglrrmwunw4cNauXKl/vu//1sXLlxQr169VFpaatcxgoKCFBQUdNV+MTExOn/+vPbu3atu3bpJkrZt26bS0lJFR0dfU/7K7N+/Xx4eHuVuDV6v0tJSXb582aHHROW8vLzKrG4PAIAj2FU4/fbbb3rzzTe1cuVK7dq1S126dNGsWbP0wAMP6MyZM7rpppuqJWT79u0VHx+vsWPHavny5SoqKlJiYqLuv/9+2yfqfv75Z8XGxur1119Xjx49JP0+Nyo7O9v2VTAHDx6Un5+fwsPDFRgYqLS0NO3evVt9+vSRn5+f0tLSlJSUpAcffFCNGzd2WP7Lly8rPT3d7sIS18dqtSokJEQWi8XZUQAAtYTpwmn8+PFat26dvLy8NGzYMC1dulRdu3a1bT979mx15LNZs2aNEhMTFRsba1sAc8mSJbbtRUVFOnr0qAoKCmxty5cvLzOJu3fv3pKk1atXa9SoUfLx8dG6deuUkpKiwsJCRUZGKikpScnJyQ7LbRiGsrKy5OnpqbCwMHl4uMUHGd2aYRgqKCiw3d5t3ry5kxMBAGoL04XTihUr1LJlS61evVq33357NUaqWGBgYJWLXUZERMgwjDJtKSkpSklJqXSfW265Rbt27XJUxAoVFxeroKBAoaGhatCgQbW+Fv5P/fr1JUlnzpxRcHAwt+0AAA5hevhj48aN6tSpk+644w516NBBzz77bLkJ2yjvytfOeHt7OzlJ3XOlULXnAwsAAFTFdOE0aNAgvfvuuzp58qTtVl1YWJjuvfdevf/++1ddNLKuY55NzeOcAwAcze4JNzfccINmzpypH374Qe+99568vb01ZMgQ9erVqzryAQAAuIzrWsepX79+6tevn86ePatXX31Vq1atclQuAHAfrFsF1BkO+cqVoKAgPfbYY3rssccccbg6IWLaBzX6eifnD7Sr/6hRo/Taa69J+n1NpPDwcI0YMUJPPvmkPvvsM/Xp00fnzp2T1WrVjh071KdPH9u+wcHBuvXWW/XMM8+oVatWkn6fvP/jjz8qLS1NPXv2tPWdMmWK9u/ff9UvYra9j5MnFRkZqa+//rrMpzoBAKgJfDYelYqPj1dWVpaOHTumqVOnKiUlRc8880yl/Y8eParMzEytX79ehw4d0t13322bHC9Jvr6+euKJJ2oiOgAA1YLCCZXy8fFRSEiIWrZsqQkTJiguLk7vvvtupf2Dg4PVvHlz9e7dW7NmzdJ3331nW3xUksaNG6ddu3bpww8/rPJ1X3nlFbVv316+vr5q166dXnrpJdu2yMhISdLNN98si8XilKUxAAB1l0Nu1aFuqF+/vn799VfTfSWV+ZqZyMhIjR8/XtOnT1d8fHyFi4GuWbNGs2bN0osvvqibb75ZX3/9tcaOHauGDRtq5MiR2rNnj3r06KGPP/5YN910E8s8AABqFCNOuCrDMPTxxx9r8+bN6tu371X7Z2VlaeHChbrhhhvKfVHyjBkzlJ6erjVr1lS47+zZs/Xss89q8ODBioyM1ODBg5WUlKSXX35ZkmzfbdikSROFhIQoMDDwOt8dAADmMeKESr3//vtq1KiRioqKVFpaqgceeEApKSn68ssvK+zfokUL29eddOnSRW+99Va5EaGgoCA9+uijmjVrloYOHVpmW35+vk6cOKExY8Zo7Nixtvbi4mIFBAQ4/g0CAGAnCidUqk+fPlq2bJm8vb0VGhqqevWqvlw+/fRT+fv7Kzg4WH5+fpX2S05O1ksvvVRm7pIkXbx4UZK0cuVKRUdHl9nGV6YAcKrrWXKC5SpqFQonVKphw4aKiooy3T8yMlJWq/Wq/Ro1aqSZM2cqJSVFgwYNsrU3a9ZMoaGh+uGHHzR8+PAK970ygvXHT+sBAFBTmOMEpxg3bpwCAgLKfXHznDlzlJqaqiVLluj777/XwYMHtXr1ai1atEjS75/cq1+/vjZt2qTTp08rN5f/kwMA1BwKJziFl5eX5s2bp0uXLpVpf/jhh/XKK69o9erV6tSpk2677Ta9+uqrtmUI6tWrpyVLlujll19WaGio7rnnHmfEBwDUURbDMAxnh3B3eXl5CggIUG5urvz9/ctsu3TpktLT0xUZGSlfX18nJaybOPfAVaRU8qEL5uS4Dv6MakRVv8f/EyNOAAAAJjE5HADqKkYtALsx4gQAAGAShRMAAIBJFE4AAAAmUTgBAACYROEEAABgEoUTAACASRROAAAAJlE4AQAAmMQCmM5S2TL61fZ69i10N2rUKL322muSfv9eufDwcI0YMUJPPvmkPvvsM/Xp00fnzp2T1WrVjh071KdPH9u+wcHBuvXWW/XMM8+oVatWDn0bAAA4E4UTKhUfH6/Vq1ersLBQH374oRISEuTl5aWYmJgK+x89elR+fn46duyYxo0bp7vvvlsHDhyQp6dnDScHAKB6cKsOlfLx8VFISIhatmypCRMmKC4uTu+++26l/YODg9W8eXP17t1bs2bN0nfffafjx4/XYGIAAKoXhRNMq1+/vi5fvmy6ryTT/QEAcAcUTrgqwzD08ccfa/Pmzerbt+9V+2dlZWnhwoW64YYb1LZt2xpICABAzWCOEyr1/vvvq1GjRioqKlJpaakeeOABpaSk6Msvv6ywf4sWLWQYhgoKCtSlSxe99dZb8vb2ruHUAABUHwonVKpPnz5atmyZvL29FRoaqnr1qr5cPv30U/n7+ys4OFh+fn41lBIAgJpD4YRKNWzYUFFRUab7R0ZGymq1Vl8gAACcjDlOAAAAJlE4AQAAmMStOmexcyXvmvbqq69Wuu3222+XYRiVPgcAoLZixAkAAMAkCicAAACT3KZwysnJ0fDhw+Xv7y+r1aoxY8bo4sWLVfafOHGi2rZtq/r16ys8PFyTJk1Sbm7ZW2QZGRkaOHCgGjRooODgYD322GMqLi6u7rcDAADckNvMcRo+fLiysrK0ZcsWFRUVafTo0Ro3bpzWrl1bYf/MzExlZmZq4cKF6tChg3788UeNHz9emZmZ+te//iVJKikp0cCBAxUSEqIvvvhCWVlZGjFihLy8vPT000/X5NsDAKA8F58PWxdZDDeY1Xv48GF16NBBX375pbp37y5J2rRpkwYMGKCffvpJoaGhpo6zfv16Pfjgg8rPz1e9evX073//W3fddZcyMzPVrFkzSdLy5cv1xBNP6OzZs6ZXvc7Ly1NAQIByc3Pl7+9fZtulS5eUnp6uyMhI+fr62vGucb049wAAM6r6Pf6f3OJWXVpamqxWq61okqS4uDh5eHho9+7dpo9z5YRcWQE7LS1NnTp1shVNktS/f3/l5eXp0KFDlR6nsLBQeXl5ZR5X4wb1aa1TWlrq7AgAgFrGLW7VZWdnKzg4uExbvXr1FBgYqOzsbFPH+OWXXzRv3jyNGzeuzHH/WDRJsj2v6ripqamaM2eOqdf18vKSxWLR2bNnFRQUJIvFYmo/XDvDMHT58mWdPXtWHh4efF8eAMBhnFo4TZs2Tf/4xz+q7HP48OHrfp28vDwNHDhQHTp0UEpKynUfb/r06UpOTi5z/LCwsAr7enp6qkWLFvrpp5908uTJ635tmNegQQOFh4fLw8MtBlYBAG7AqYXT1KlTNWrUqCr7tGrVSiEhITpz5kyZ9uLiYuXk5CgkJKTK/S9cuKD4+Hj5+flpw4YN8vLysm0LCQnRnj17yvQ/ffq0bVtlfHx85OPjU+Xr/lGjRo3Upk0bFRUVmd4H18fT01P16tVjhA8A4FBOLZyCgoIUFBR01X4xMTE6f/689u7dq27dukmStm3bptLSUkVHR1e6X15envr37y8fHx+9++675SYIx8TE6KmnntKZM2dstwK3bNkif39/dejQ4TreWXmenp7y9PR06DEBAEDNcot7GO3bt1d8fLzGjh2rPXv26PPPP1diYqLuv/9+2yfqfv75Z7Vr1842gpSXl6d+/fopPz9fq1atUl5enrKzs5Wdna2SkhJJUr9+/dShQwf97W9/0zfffKPNmzdrxowZSkhIsGtECQAA1A1uMTlcktasWaPExETFxsbKw8NDQ4YM0ZIlS2zbi4qKdPToURUUFEiS9u3bZ/vEXVRUVJljpaenKyIiQp6ennr//fc1YcIExcTEqGHDhho5cqTmzp1bc28MAAC4DbdYx8nV2bP+AwAAcC32/B53mxEnV3al9jSznhMAAHAtV35/mxlLonBygAsXLkhSpUsSAAAA13fhwgUFBARU2YdbdQ5QWlqqzMxM+fn52f3x9ytrQJ06dYrbfFfBubIP58s8zpV9OF/mca7s46zzZRiGLly4oNDQ0Kuu/ceIkwN4eHioRYsW13UMf39//lKZxLmyD+fLPM6VfThf5nGu7OOM83W1kaYr3GI5AgAAAFdA4QQAAGAShZOT+fj4aPbs2Sy4aQLnyj6cL/M4V/bhfJnHubKPO5wvJocDAACYxIgTAACASRROAAAAJlE4AQAAmEThBAAAYBKFkxMtXbpUERER8vX1VXR0tPbs2ePsSC4pJSVFFoulzKNdu3bOjuUydu7cqbvvvluhoaGyWCzauHFjme2GYWjWrFlq3ry56tevr7i4OB07dsw5YZ3saudq1KhR5a61+Ph454R1stTUVP3pT3+Sn5+fgoODde+99+ro0aNl+ly6dEkJCQlq0qSJGjVqpCFDhuj06dNOSuxcZs7X7bffXu76Gj9+vJMSO8+yZcvUuXNn2yKXMTEx+ve//23b7urXFYWTk7z55ptKTk7W7NmztW/fPnXp0kX9+/fXmTNnnB3NJd10003KysqyPT777DNnR3IZ+fn56tKli5YuXVrh9gULFmjJkiVavny5du/erYYNG6p///66dOlSDSd1vqudK0mKj48vc6298cYbNZjQdXzyySdKSEjQrl27tGXLFhUVFalfv37Kz8+39UlKStJ7772n9evX65NPPlFmZqYGDx7sxNTOY+Z8SdLYsWPLXF8LFixwUmLnadGihebPn6+9e/fqq6++Ut++fXXPPffo0KFDktzgujLgFD169DASEhJsz0tKSozQ0FAjNTXVialc0+zZs40uXbo4O4ZbkGRs2LDB9ry0tNQICQkxnnnmGVvb+fPnDR8fH+ONN95wQkLX8Z/nyjAMY+TIkcY999zjlDyu7syZM4Yk45NPPjEM4/fryMvLy1i/fr2tz+HDhw1JRlpamrNiuoz/PF+GYRi33XabMXnyZOeFcmGNGzc2XnnlFbe4rhhxcoLLly9r7969iouLs7V5eHgoLi5OaWlpTkzmuo4dO6bQ0FC1atVKw4cPV0ZGhrMjuYX09HRlZ2eXudYCAgIUHR3NtVaJHTt2KDg4WG3bttWECRP066+/OjuSS8jNzZUkBQYGSpL27t2roqKiMtdWu3btFB4ezrWl8ufrijVr1qhp06bq2LGjpk+froKCAmfEcxklJSVat26d8vPzFRMT4xbXFV/y6wS//PKLSkpK1KxZszLtzZo105EjR5yUynVFR0fr1VdfVdu2bZWVlaU5c+boL3/5i7799lv5+fk5O55Ly87OlqQKr7Ur2/B/4uPjNXjwYEVGRurEiRN68skndeeddyotLU2enp7Ojuc0paWlmjJlinr16qWOHTtK+v3a8vb2ltVqLdOXa6vi8yVJDzzwgFq2bKnQ0FAdOHBATzzxhI4ePaq3337biWmd4+DBg4qJidGlS5fUqFEjbdiwQR06dND+/ftd/rqicILLu/POO20/d+7cWdHR0WrZsqX+53/+R2PGjHFiMtQ2999/v+3nTp06qXPnzmrdurV27Nih2NhYJyZzroSEBH377bfMLTSpsvM1btw428+dOnVS8+bNFRsbqxMnTqh169Y1HdOp2rZtq/379ys3N1f/+te/NHLkSH3yySfOjmUKt+qcoGnTpvL09Cz3KYHTp08rJCTESanch9Vq1Y033qjjx487O4rLu3I9ca1dm1atWqlp06Z1+lpLTEzU+++/r+3bt6tFixa29pCQEF2+fFnnz58v07+uX1uVna+KREdHS1KdvL68vb0VFRWlbt26KTU1VV26dNHzzz/vFtcVhZMTeHt7q1u3btq6dautrbS0VFu3blVMTIwTk7mHixcv6sSJE2revLmzo7i8yMhIhYSElLnW8vLytHv3bq41E3766Sf9+uuvdfJaMwxDiYmJ2rBhg7Zt26bIyMgy27t16yYvL68y19bRo0eVkZFRJ6+tq52viuzfv1+S6uT19Z9KS0tVWFjoFtcVt+qcJDk5WSNHjlT37t3Vo0cPLV68WPn5+Ro9erSzo7mcRx99VHfffbdatmypzMxMzZ49W56enho2bJizo7mEixcvlvk/1vT0dO3fv1+BgYEKDw/XlClT9Pe//11t2rRRZGSkZs6cqdDQUN17773OC+0kVZ2rwMBAzZkzR0OGDFFISIhOnDihxx9/XFFRUerfv78TUztHQkKC1q5dq3feeUd+fn62+SUBAQGqX7++AgICNGbMGCUnJyswMFD+/v6aOHGiYmJi1LNnTyenr3lXO18nTpzQ2rVrNWDAADVp0kQHDhxQUlKSevfurc6dOzs5fc2aPn267rzzToWHh+vChQtau3atduzYoc2bN7vHdeXsj/XVZS+88IIRHh5ueHt7Gz169DB27drl7EguaejQoUbz5s0Nb29v44YbbjCGDh1qHD9+3NmxXMb27dsNSeUeI0eONAzj9yUJZs6caTRr1szw8fExYmNjjaNHjzo3tJNUda4KCgqMfv36GUFBQYaXl5fRsmVLY+zYsUZ2drazYztFRedJkrF69Wpbn99++8145JFHjMaNGxsNGjQw7rvvPiMrK8t5oZ3oaucrIyPD6N27txEYGGj4+PgYUVFRxmOPPWbk5uY6N7gTPPTQQ0bLli0Nb29vIygoyIiNjTU++ugj23ZXv64shmEYNVmoAQAAuCvmOAEAAJhE4QQAAGAShRMAAIBJFE4AAAAmUTgBAACYROEEAABgEoUTAACASRROAAAAJlE4AQAAmEThBAAAYBKFEwAAgEkUTgAAACb9f/427+dQE3guAAAAAElFTkSuQmCC\n",
      "text/plain": [
       "<Figure size 600x300 with 1 Axes>"
      ]
     },
     "metadata": {},
     "output_type": "display_data"
    }
   ],
   "source": [
    "n = pks_exp.shape[0]\n",
    "dx = 0.4\n",
    "\n",
    "fig = plt.figure(figsize=(6,3))\n",
    "ax = fig.add_subplot(1,1,1)\n",
    "ax.bar(np.arange(n)-dx/2, pks_sel - pks_exp, width=dx, zorder=0)\n",
    "ax.bar(np.arange(n)+dx/2, pks_pip - pks_exp, width=dx, zorder=0)\n",
    "ax.legend([\"PIPNet\", \"PIP\"])\n",
    "ax.plot([-2.5*dx, (n-1)+2.5*dx], [0., 0.], \"k\", zorder=1)\n",
    "ax.set_ylabel(\"∆ peak position [ppm]\")\n",
    "ax.set_xlim(-2.5*dx, (n-1)+2.5*dx)\n",
    "fig.tight_layout()\n",
    "fig.savefig(f\"{fdir}peak_pos_diffs_both.pdf\")\n",
    "plt.show()\n",
    "plt.close()"
   ]
  },
  {
   "cell_type": "code",
   "execution_count": 25,
   "id": "99c30ace-fffc-4376-a86b-23283b790e23",
   "metadata": {},
   "outputs": [
    {
     "data": {
      "image/png": "iVBORw0KGgoAAAANSUhEUgAAARYAAAEPCAYAAACHlOscAAAAOXRFWHRTb2Z0d2FyZQBNYXRwbG90bGliIHZlcnNpb24zLjYuMCwgaHR0cHM6Ly9tYXRwbG90bGliLm9yZy89olMNAAAACXBIWXMAAA9hAAAPYQGoP6dpAAApe0lEQVR4nO3de1wU9f4/8NeCsIDAcmdZBARDJJFLXoC0tCTFa5Z21OM1LTLBVPJ0OcdrJw+nemSmkZqiZqmUp8iyb5xiRcx+gKmgmUmiIN4ADyzLHYH9/P4gNlZuuzDLzO6+n4/HPh7uZ2Zn3+u6L2c+85nPiBhjDIQQwiEzvgsghBgfChZCCOcoWAghnKNgIYRwjoKFEMI5ChZCCOcoWAghnKNgIYRwjoKFEMI5ChZCCOd4DZaEhASMHDkSdnZ2cHNzw4wZM5CXl6exTn19PWJjY+Hs7AxbW1vMnDkTJSUlPFVMCNEGr8GSkZGB2NhYZGVl4YcffkBjYyMmTJiAmpoa9TqrV6/GN998gyNHjiAjIwO3b9/G008/zWPVhJDuiIR0EeLdu3fh5uaGjIwMPProo1AqlXB1dcWhQ4cwa9YsAMDly5cRGBiIzMxMRERE8FwxIaQj/fguoC2lUgkAcHJyAgCcPXsWjY2NiIqKUq8zZMgQeHt7dxosDQ0NaGhoUD9XqVQoLy+Hs7MzRCKRnj8BIYaLMYaqqirIZDKYmfXuYEYwwaJSqbBq1SqMHj0aQUFBAIDi4mJYWlrCwcFBY113d3cUFxd3uJ2EhARs2rRJ3+USYrRu3LiBAQMG9GobggmW2NhYXLx4EadOnerVdl5//XXEx8ernyuVSnh7e+PGjRuwt7fvbZmEGBWFQoGnnnoKhYWFSE5OxsSJE2FnZ9fr7QoiWOLi4nDs2DGcPHlSIymlUinu3buHiooKjb2WkpISSKXSDrclFoshFovbtdvb21OwENKGQqHArFmzcP36daSnp8PX1xcAOOky4PWsEGMMcXFxSElJwfHjx9UfrNXw4cNhYWEBuVyubsvLy0NRUREiIyP7ulxCjIZCocCECRNw7do1HD9+HCEhIZxun9c9ltjYWBw6dAhHjx6FnZ2dut9EIpHA2toaEokES5cuRXx8PJycnGBvb48VK1YgMjKSzggR0kP6DhUAAOMRgA4f+/btU69TV1fHli9fzhwdHZmNjQ176qmn2J07d7R+D6VSyQAwpVKph09AiGEpLy9nI0aMYE5OTiw3N1djGZe/FUGNY9GHyspKSCQSKJVK6mMhJq27PRUufyt0rRAhJqBPDn/aoGAhxMj1dagAFCyEGDU+QgWgYCHEaPEVKgAFCyFGic9QAShYCDE6fIcKQMFCiFERQqgAFCyEGA2hhApAwUKIURBSqAAULIQYPKGFCkDBQohBE2KoABQshBgsoYYKQMFCiEEScqgAFCyEGByhhwpAwUKIQTGEUAEoWAgxGIYSKgAFCyEGwZBCBaBgIUTwDC1UAAoWQgTNEEMFoGAhRLAMNVQAChZCBMmQQwWgYCFEcAw9VAAKFkIEgzGGmzt34ugjj2L4nTs4LpcbZKgAFCyECMatXbtQtfV9hDc1YaWtHbwuXOC7pB6jYCFEABQKBdI+SNRoq83J4ama3qNgIYRnrX0qWRUKjXabsDCeKuo9Xm8KT4ipa9tRu0cuh/uFC6jNyYFNWBgcFyzgu7weo2AhhCcdnv0JDYXTwoV8l9ZrdChECA+M4ZRyVyhYCOljxh4qAAULIX3KFEIFoGAhpM+YSqgAFCyE9AlTChWAgoUQvTO1UAEoWAjRK1MMFYCChRC9MdVQAShYCNELUw4VgIKFEM6ZeqgAFCyEcIpCpQUFCyEcoVD5E6/BcvLkSUybNg0ymQwikQhfffWVxvLFixdDJBJpPKKjo/kplpAuUKho4jVYampqEBISgsTExE7XiY6Oxp07d9SPw4cP92GFhHSPQqU9XqdNmDRpEiZNmtTlOmKxGFKptI8qIkQ3FCodE3wfy4kTJ+Dm5oaAgAC8+OKLKCsr63L9hoYGVFZWajwI0QcKlc4JOliio6Nx4MAByOVyvPXWW8jIyMCkSZPQ3Nzc6WsSEhIgkUjUDy8vrz6smJgKCpWuiRhjjO8iAEAkEiElJQUzZszodJ1r165h0KBBSEtLw/jx4ztcp6GhAQ0NDernlZWV8PLyglKphL29PddlExNkrKFSWVkJiUTCyW9F0Hss9/Pz84OLiwvy8/M7XUcsFsPe3l7jQQhXjDVUuGZQwXLz5k2UlZXBw8OD71KICaJQ0R6vZ4Wqq6s19j4KCgqQm5sLJycnODk5YdOmTZg5cyakUimuXr2KV155BQ888AAmTpzIY9XEFFGo6IjxKD09nQFo91i0aBGrra1lEyZMYK6urszCwoL5+Piw559/nhUXF+v0HkqlkgFgSqVST5+CGLvy8nI2YsQI5uTkxHJzc/kuR2+4/K0IpvNWX7jskCKmx5T2VLj8rWh1KBQfH6/zhteuXQsnJyedX0eIUJhSqHBNqz0WMzMzREZGwtLSUquNnjp1Cnl5efDz8+t1gb1FeyykJ0wxVPp8jwUAUlJS4ObmptW6dnZ2PS6IEL6ZYqhwTavTzfv27YNEItF6o7t27YK7u3uPiyKELxQq3KDOW0L+YOqhwsuhUEeqq6uhUqk02ujHSwyRqYcK13QeeVtQUIApU6agf//+kEgkcHR0hKOjIxwcHODo6KiPGgnRKwoV7um8xzJ//nwwxrB37164u7tDJBLpoy5C+gSFin7oHCznz5/H2bNnERAQoI96COkzFCr6o/Oh0MiRI3Hjxg191EJIn6FQ0S+d91j27NmDZcuW4datWwgKCoKFhYXG8uDgYM6KI0QfKFT0T+dguXv3Lq5evYpnn31W3SYSicAYg0gk6nJ2N0L4RqHSN3QOliVLliAsLAyHDx+mzltiUChU+o7OwXL9+nV8/fXXeOCBB/RRDyF6QaHSt3TuvH388cdx/vx5fdRCiF5QqPQ9nfdYpk2bhtWrV+OXX37BsGHD2nXeTp8+nbPiCOkVxlCbvgVnkrcgyq4Wc+TpFCp9ROdrhczMOt/JEWLnLV0rZLpqj78Lm5Nv/NkQ/W8g4kX+ChI4XmfpV6lUnT6EFirENDHGcGPHDvzwVjK++C0IZ8tkYAzAjWy+SzMZvE6mTYg+3Nq1C78c/Bj5ni1TdxSWOkIkAh7yCue5MtPRo9t/yOVyTJ06FYMGDcKgQYMwdepUpKWlcV0bITpTKBRI+yARiv5WGu23JGOA8GU8VWV6dA6WDz/8ENHR0bCzs8PKlSuxcuVK2NvbY/LkyUhMTNRHjYRopfXsT1aFAo419RrLPCOnAjTmqs/o3Hk7YMAAvPbaa4iLi9NoT0xMxL/+9S/cunWL0wJ7izpvTYPGKWW5HAPOn8f5U+lQ9LfGwCei8dDk6TSYsxtc/lZ0DhZbW1vk5ua2GyB35coVhIWFobq6ulcFcY2CxfjROBVu8HpWaPr06UhJSWnXfvToUUydOrVXxRCiKwoVYdL5rNCDDz6IzZs348SJE4iMjAQAZGVl4aeffsLLL7+Mbdu2qdd96aWXuKuUkPtQqAiXzodCvr6+2m1YJMK1a9d6VBSX6FDIOFGocI/XybQLCgp69YaE9BaFivD1aBxLK8YYjPzuIURgKFQMQ4+CJSkpCUFBQbCysoKVlRWCgoKwZ88ermsjRAOFiuHQ+VBo/fr12LJlC1asWKHuvM3MzMTq1atRVFSEN954o5stEKI7ChUDw3Tk4uLCDh061K790KFDzNnZWdfN6Z1SqWQAmFKp5LsU0kPl5eVsxIgRzMnJieXm5vJdjtHi8rei86FQY2MjRowY0a59+PDhaGpq4iDqCPkT7akYJp2DZcGCBdixY0e79o8++gjz5s3jpChCAAoVQ9ajaROSkpLw/fffIyIiAgCQnZ2NoqIiLFy4EPHx8er1tmzZwk2VxORQqBg2nYPl4sWLeOihhwAAV69eBQC4uLjAxcUFFy9eVK9HF3yRnmCMIT09HcnJybCzs4NcLqdQMUA6B0t6ero+6iAEQMu/r5MnT0Imk0Emk6G+vr77FxHB6dUAOUK4pFAokJycrNFGt/M1TFoFy9NPP43KykqtNzpv3jyUlpb2uChielr7VPLz8zXavby8eKqI9IZWFyGam5vj999/h6ura7cbZIzBy8sLubm58PPz46TI3qCLEIWvbUetXC5HfX09bty4AS8vL4SHh1N/XR/h9LeizWAXkUjEzMzMdHpcvXq12+1mZGSwqVOnMg8PDwaApaSkaCxXqVRs3bp1TCqVMisrKzZ+/Hj2+++/6zRQhwbICRsNfhMOLn8rWnXe9qTD1tPTs9t1ampqEBISgiVLluDpp59ut/ztt9/Gtm3b8PHHH8PX1xfr1q3DxIkTcenSJVhZWXWwRWJI6JSyEeMg6DiB+/ZYVCoVk0ql7J133lG3VVRUMLFYzA4fPqz1dmmPRZhoT0V4eB3S31cKCgpQXFyMqKgodZtEIkF4eDgyMzM7fV1DQwMqKys1HkRYysrKEPP8SoT5BmBN/FoMGzaM75IIxwQbLMXFxQAAd3d3jXZ3d3f1so4kJCRAIpGoH3RWQTgYY/jo7Ed48c25iDAvR4CoApYX5Nj54cd8l0Y4Jthg6anXX38dSqVS/aBxEMKx+9xubL+4HW6qRo32u1fzeKqI6Itgg0UqlQIASkpKNNpLSkrUyzoiFothb2+v8SD8UygUSExpuaFdqWODxjLXQQF8lET0SOdgefzxx1FRUdGuvbKyEo8//jgXNQFombRbKpVCLpdrvEd2drZ6gikibIwxZGVl4eDBg4iJiYHiogIA8NvAKmQHluOuhwusH5mJZcsX8Vwp4ZrO1wqdOHEC9+7da9deX1+PH3/8UadtVVdXa4y0LCgoQG5uLpycnODt7Y1Vq1bhzTffhL+/v/p0s0wmw4wZM3Qtm/AgOzsbqampAIChQ4dizrA5qAusQ+7dXISOCsW8wHk0+M1IaR0sFy5cUP/50qVLGh2ozc3NSE1N1WrsSltnzpzBY489pn7eOuXCokWLsH//frzyyiuoqalBTEwMKioqMGbMGKSmptIYFgPAGENO9q8abSqVCvMfnI/5mM9TVaSvaH1fITMzM/X/Lh29xNraGtu3b8eSJUu4rbCXaEg/PzKP5eHU8dOosb+qbouOjlbP4UOEh5f7ChUUFIAxBj8/P5w+fVrjuiFLS0u4ubnB3Ny8V8UQ46BQKPDFge8w0KllfEqTRSU8pDKEh4fzXBnpK1oHi4+PD4CW3VlCOtM6TN/NbAh8nYJhU+sJwBNhE/ypP8WE9Oh08yeffILRo0dDJpPh+vXrAID33nsPR48e5bQ4YljaXvuzedfLGPOMPx4Y7oYxz/gj+PEBfJdH+pDOwbJjxw7Ex8dj8uTJqKioQHNzMwDA0dERW7du5bo+YiDuv6AwNDQUIeO9MPH5IISM96K9FROjc7Bs374du3fvxj/+8Q+NPpURI0bgl19+4bQ4YhjoKmVyP52DpaCgAGFhYe3axWIxampqOCmKGA4KFdIRnYPF19cXubm57dpTU1MRGBjIRU3EQFCokM7oPPI2Pj4esbGxqK+vB2MMp0+fxuHDh5GQkEA3hjchFCqkKzoHy3PPPQdra2usXbsWtbW1+Otf/wqZTIb3338fc+bM0UeNRGAoVEh3tB5525Ha2lpUV1fDzc2Ny5o4RSNvucEYg+KTT6DMysaen05h582bFCpGhpeRtx2xsbGBjY1NrwoghkHxySco+VcCAGA+gDlr1mAYhQrphNbB8thjj3U7FkEkEmlMc0CMhzIrW+O5I903inRB62AJDQ3tdFlVVRUOHTqEhoaGTtchhokxht3nduNaWQbazppi08GQA0JaaR0s7733Xru2pqYmJCYmYvPmzfD09MQ///lPTosj/GudThKTAJWrGZ6sDUDguBlwXLCA79KIgPW4j+XgwYNYv3496urqsHHjRsTExKBfv1512RCBUU8n6Q9AJMJ3I0VQDfTD6LEL+S6NCJzOA+RSU1MRGhqK5cuXY/Hixbhy5QqWL19OoWJkWk8pt04n2SrUNZSfgohB0ToNTp8+jVdffRVZWVlYtmwZ0tLS4OLios/aCE807qW8W46LlhdbppN0bZlOkpDu6DSDnLW1NWJiYuDr69vpei+99BJnxXGBxrHohga/mS4ufytaB8vAgQO1Ot187dq1XhXENQoW7VGomDZeBsgVFhb26o2IsCnKy7H3hVH4x+D/YeRrcfAMDua7JGLAdOpxZYwhPz8f9+7dQ0BAAHXYGgmFQoG9L4zCy0PvtjT8sh3w9AQiXuS3MGKwtD4rVFBQgODgYAwZMgTBwcHw8/PDzz//rM/aiJ613kt53LvjUPpAPTSOiW9kd/YyQrqldbD87W9/Q1NTEz799FP85z//gZeXF5YtW6bP2ogeMcaw88DnuPxlFYbaPoL/C3DEQXu7P1fwohn1Sc9pfSxz6tQp/Oc//8GYMWMAABERERgwYABqamrQv39/vRVI9CPr29+hynTFILhiUFnL8PzcwTcxv9mhJVTC6T8N0nNaB0tpaSn8/f3Vzz08PGBtbY3S0tIuTz8T4Wm974+v058dtO5VAxE6JAJ4kO5SSHpP62ARiUSorq6GtbW1us3MzAxVVVWorKxUt9EpXeFijCE9PR3JyclogiUGYhhEaBlCEDR0EOYFzuC3QGI0tA4WxhgGDx7crq11Ym3GGEQikfp2IERYGGM4vGsHfi8uhUwmA2SAh9892DZ4QeonQfDjA+gWHYQzWgdLenq6PusgevbTF5/h2u+XAXsndZvKuhoTFwbxWBUxVloHy9ixY/VZB9EjhUKBI/v2QOrljaY2weLl5cVjVcSYaR0sbftRukJ9LMLSOkzfubEWXrZWAIBmG1sMCRpGN2kneqN1sDg4OHR5DE59LMLCGEPWt7/jiwPfwc1sCN7cFw92pwi3fr8Mz8FDEDZpOvWpEL2hPhYjlfXt7zh37BZ8nYLh6xQMs3IXhEwOw0OTn+S7NGICqI/FCHU0TqX4mhIh46lPhfQNrYf0q1QqvPXWWxg9ejRGjhyJ1157DXV1dfqsjfRAa5/Kb9fParRL/SQ8VURMkdZ7LJs3b8bGjRsRFRUFa2trvP/++ygtLcXevXv1WR/RQdv5VHbLd0NU5ozia0r1OBVC+orWEz35+/tjzZo1eOGFFwAAaWlpmDJlCurq6mBmpvPUuX3GVCZ6okmaSG9x+VvROhGKioowefJk9fOoqCiIRCLcvn27VwWQ3qNQIUKjdbA0NTXByspKo83CwgKNjY2cF0W0R6FChEina4UWL14MsVisbquvr8eyZcs0pk348ssvua2QdOj+cSq75bspVIhgaB0sixYtatc2fz5dYs+X+8epiMqc+S6JEDWtg2Xfvn36rKNDGzduxKZNmzTaAgICcPny5T6vRUhonAoROsHPhj106FCkpaWpn5vyBN6MMdzatQtpHyRC7DgSaBMsNE6FCIngf6X9+vWDVCrluwxBuLVrF6q2vo9wAKPuZkI5cCoqnQfTOBUiOMIdgPKHK1euQCaTwc/PD/PmzUNRUVGX6zc0NKCyslLjYQwUCgXSPkhUPxcB8Cr5EROfD0LIeC+6oJAIiqCDJTw8HPv370dqaip27NiBgoICPPLII6iqqur0NQkJCZBIJOqHwc85whhqj7+LM68GQWRTrrHI5o/Z+wgRGq1H3gpBRUUFfHx8sGXLFixdurTDdRoaGtDQ0KB+XllZCS8vL4MdeVt7/F3YnHwDAMAYoDCfg1qFDWzCwuC4YAHtqRDO8HKLVSFwcHDA4MGDkZ+f3+k6YrFYY6yNIVMoFDiTvAVPyFqei0SAU2ADnJ7ZxW9hhHRD0IdC96uursbVq1fh4eHBdyl61zqi9nh+reYCupEYMQCC3mNZs2YNpk2bBh8fH9y+fRsbNmyAubk55s6dy3dpetV2mP4ceTpQn9lyy1O6kRgxEIIOlps3b2Lu3LkoKyuDq6srxowZg6ysLLi6uvJdmt50fO1PKN2gnRgUQQdLcnIy3yX0KbqgkBgLg+pjMWYUKsSYULAIAIUKMTYULHxqM/gtyi4fx+VyChViFATdx2LsatO3wObkG3hChpaxKvWZAEJ5roqQ3qM9Fp4oFAr8lLxFs/FGNj/FEMIxChYe0OA3YuzoUKiP0eA3YgooWPoQDX4jpoKCpQ/QxNfE1FCw9AGa+JqYGuq81bPWia/bKr6m5KkaQvoGBYse0Q3aiamiQyE9oRu0E1NGwaIHnV37Q/f9IaaCDoU4RhcUEkJ7LJxSlJdj7wuj8I/B/8PI1+LgGRzc/YsIMUIULL3EGEPOd1+j4JfzKDzzDeIfvAuRCMAv2wFPTxr8RkwSHQr1Us53XyP9490oPHcaMHNHjkL250K6qJCYKAqWXir45bzG81u1be7HQhcVEhNFh0K9oFAo8OX3aXjI5c8w8XxoLOAaSBcVEpNGwdITjKE2fQvOJG+BN6vF4KjNQE0VPAcPQdik6S13FiPEhFGw9EC7md+GiYCIV/kuixDBoD4WHdHMb4R0j4JFBzTzGyHaoUMhLdHMb4Roj4JFCzTzGyG6oUOhLjDGkPjDr4iI340b1g9ATvf9IUQrtMfShQ/TLuEdeSHgPhRW7kNxrlpCd/0hRAu0x9IJhUKBbYe+1Wg7W6TgqRpCDAvtsbTBGEN2djauXr2Kr776CsqSfrByH6pePtzbkcfqCDEcFCxtZGVl4b///S8AYOjQoZg9OwiV0gdxtkiB4d6OeHb0QH4LJMRAULD8gTGGM/8vU6OtUFmINbNmYQl8eaqKEMNEfSx/uJuWD/9yd422MnEZT9UQYthoj+WPCwr/93/NGCqOAACUmClRZVEFSdggnosjxDCZfLC0XlDo1X86lE2RCGr2RlAzcCW0HOMenM53eYQYJJMOFoVCgTPJW/CEDLA1/xoAcM8uCpajozBu9BiIaPoDQnrEJPtY2o6ozahuuSWHSATY9fsazmNrYTfGk0KFkF4wyT2WtiNqP8WDmDo4FxEW+XRBISEcMblgUY+oVQ98E+ETTEbEMw/xWhchxsSkDoVar1JWXs3RaKcRtYRwyyCCJTExEQMHDoSVlRXCw8Nx+vRpnbfRduqD1G2vYv3UBzEl2APrpz5II2oJ4ZiIMcb4LqIrn332GRYuXIidO3ciPDwcW7duxZEjR5CXlwc3N7duX19ZWQmJRIKwsDBcv36dbntKSCdafytKpRL29vbdv6ALgg+W8PBwjBw5Eh988AEAQKVSwcvLCytWrMBrr73W7etb/7IcHR2Rnp5OoUJIJ7gMFkF33t67dw9nz57F66+/rm4zMzNDVFQUMjMzO3xNQ0MDGhoa1M+VSiUAIDk5Gb6+vqisrNRv0YQYqNbfBhf7GoIOlv/9739obm6Gu7vmNTzu7u64fPlyh69JSEjApk2b2rVPnDhRLzUSYmzKysogkUh6tQ1BB0tPvP7664iPj1c/r6iogI+PD4qKinr9l8W3yspKeHl54caNG73eVeWTsXwOwLg+i1KphLe3N5ycnHq9LUEHi4uLC8zNzVFSUqLRXlJSAqlU2uFrxGIxxGJxu3aJRGLwX3wre3t7o/gsxvI5AOP6LGZmvT9ZLOjTzZaWlhg+fDjkcrm6TaVSQS6XIzIyksfKCCFdEfQeCwDEx8dj0aJFGDFiBEaNGoWtW7eipqYGzz77LN+lEUI6IfhgmT17Nu7evYv169ejuLgYoaGhSE1Nbdeh2xmxWIwNGzZ0eHhkaIzlsxjL5wDos3RG8ONYCCGGR9B9LIQQw0TBQgjhHAULIYRzFCyEEM4ZdbBwMd0C3zZu3AiRSKTxGDJkCN9laeXkyZOYNm0aZDIZRCIRvvrqK43ljDGsX78eHh4esLa2RlRUFK5cucJPsd3o7rMsXry43fcUHR3NT7FdSEhIwMiRI2FnZwc3NzfMmDEDeXl5GuvU19cjNjYWzs7OsLW1xcyZM9sNUu2O0QbLZ599hvj4eGzYsAHnzp1DSEgIJk6ciNLSUr5L09nQoUNx584d9ePUqVN8l6SVmpoahISEIDExscPlb7/9NrZt24adO3ciOzsb/fv3x8SJE1FfX9/HlXavu88CANHR0Rrf0+HDh/uwQu1kZGQgNjYWWVlZ+OGHH9DY2IgJEyagpqZGvc7q1avxzTff4MiRI8jIyMDt27fx9NNP6/ZGzEiNGjWKxcbGqp83NzczmUzGEhISeKxKdxs2bGAhISF8l9FrAFhKSor6uUqlYlKplL3zzjvqtoqKCiYWi9nhw4d5qFB7938WxhhbtGgRe/LJJ3mppzdKS0sZAJaRkcEYa/kOLCws2JEjR9Tr/PbbbwwAy8zM1Hq7RrnH0jrdQlRUlLqtu+kWhOzKlSuQyWTw8/PDvHnzUFRUxHdJvVZQUIDi4mKN70gikSA8PNwgvyMAOHHiBNzc3BAQEIAXX3wRZWXCv5Nm67QirRcenj17Fo2NjRrfy5AhQ+Dt7a3T92KUwdLVdAvFxcU8VdUz4eHh2L9/P1JTU7Fjxw4UFBTgkUceQVVVFd+l9Urr92AM3xHQchh04MAByOVyvPXWW8jIyMCkSZPQ3NzMd2mdUqlUWLVqFUaPHo2goCAALd+LpaUlHBwcNNbV9XsR/JB+Uzdp0iT1n4ODgxEeHg4fHx98/vnnWLp0KY+VkbbmzJmj/vOwYcMQHByMQYMG4cSJExg/fjyPlXUuNjYWFy9e1EufnVHusfRkugVD4eDggMGDByM/P5/vUnql9Xswxu8IAPz8/ODi4iLY7ykuLg7Hjh1Deno6BgwYoG6XSqW4d+8eKioqNNbX9XsxymAx5ukWqqurcfXqVXh4ePBdSq/4+vpCKpVqfEeVlZXIzs42+O8IAG7evImysjLBfU+MMcTFxSElJQXHjx+Hr6+vxvLhw4fDwsJC43vJy8tDUVGRbt8L173MQpGcnMzEYjHbv38/u3TpEouJiWEODg6suLiY79J08vLLL7MTJ06wgoIC9tNPP7GoqCjm4uLCSktL+S6tW1VVVSwnJ4fl5OQwAGzLli0sJyeHXb9+nTHG2L///W/m4ODAjh49yi5cuMCefPJJ5uvry+rq6niuvL2uPktVVRVbs2YNy8zMZAUFBSwtLY099NBDzN/fn9XX1/NduoYXX3yRSSQSduLECXbnzh31o7a2Vr3OsmXLmLe3Nzt+/Dg7c+YMi4yMZJGRkTq9j9EGC2OMbd++nXl7ezNLS0s2atQolpWVxXdJOps9ezbz8PBglpaWzNPTk82ePZvl5+fzXZZW0tPTGYB2j0WLFjHGWk45r1u3jrm7uzOxWMzGjx/P8vLy+C26E119ltraWjZhwgTm6urKLCwsmI+PD3v++ecF+Z9YR58BANu3b596nbq6OrZ8+XLm6OjIbGxs2FNPPcXu3Lmj0/vQtAmEEM4ZZR8LIYRfFCyEEM5RsBBCOEfBQgjhHAULIYRzFCyEEM5RsBBCOEfBYgI6mvHMlBQWFqpndQsNDeW7HAAtUyy01jRjxgy+y+EcBUsf6W5qQ0C7qRrLy8sxb9482Nvbw8HBAUuXLkV1dXWvahs3bhxWrVrVrn3//v3tLp/XRet0jcuWLWu3LDY2FiKRCIsXL263LDMzE+bm5pgyZUqH201JSUFERAQkEgns7OwwdOjQDuu/X1pamsY1MHx6+OGHcefOHfzlL3/huxS9oGDpI9pMbajNVI3z5s3Dr7/+ih9++AHHjh3DyZMnERMT0xcfoUe8vLyQnJyMuro6dVt9fT0OHToEb2/vDl+TlJSEFStW4OTJk7h9+7bGMrlcjtmzZ2PmzJk4ffo0zp49i82bN6OxsbHbWpydneHs7Ny7D8QRS0tLSKVSWFtb812KfnB5HQLRDjqY2lCbqRovXbrEALCff/5Zvc53333HRCIRu3Xrltbvt379eiaVStn58+cZY4yNHTuWrVy5st3r9u3bxyQSifq5j49Ph9eZdKZ1usagoCD26aefqtsPHjzIgoOD2ZNPPqm+bqhVVVUVs7W1ZZcvX2azZ89mmzdv1li+cuVKNm7cuE7fsyMFBQUMAMvJyemwvo0bNzIXFxdmZ2fHXnjhBdbQ0KBeZ+zYsSw2NpbFxsYye3t75uzszNauXctUKpXG38s///lPtmDBAta/f3/m7e3Njh49ykpLS9n06dNZ//792bBhwzS+t/trMDa0xyIQ2kzVmJmZCQcHB4wYMUK9TlRUFMzMzJCdnd3tezDGsGLFChw4cAA//vgjgoODdarx559/Vk8UffPmTUREROCRRx7p9nVLlizBvn371M/37t2LZ599tsN1P//8cwwZMgQBAQGYP38+9u7dC9bmcjapVIpff/0VFy9e1Kn2zsjlcvz22284ceIEDh8+jC+//BKbNm3SWOfjjz9Gv379cPr0abz//vvYsmUL9uzZo7HOe++9h9GjRyMnJwdTpkzBggULsHDhQsyfPx/nzp3DoEGDsHDhQo3PYtR4DjaThA72WH766ScGgN2+fVuj/ZlnnmF/+ctfGGOMbd68mQ0ePLjd9lxdXdmHH37Y5fsdOXKE/fWvf2WBgYHs5s2bGsvHjh3LLCwsWP/+/TUeYrFYY4+lrZdeeon5+Ph0OX1D6//GpaWlTCwWs8LCQlZYWMisrKzY3bt3O9xjefjhh9nWrVsZY4w1NjYyFxcXlp6erl5eXV3NJk+ezAAwHx8fNnv2bJaUlNTl9ARd7bE4OTmxmpoadduOHTuYra0ta25uVv/dBAYGauyhvPrqqywwMFD93MfHh82fP1/9/M6dOwwAW7dunbotMzOTAWh3lTDtsRCDtnr1amRnZ+PkyZPw9PRst3zevHnIzc3VeLzxxhsdbuujjz5CUlISvv76a7i6unb73q6urpgyZQr279+Pffv2YcqUKXBxcWm3Xl5eHk6fPo25c+cCAPr164fZs2cjKSlJvU7//v3x7bffIj8/H2vXroWtrS1efvlljBo1CrW1tdr+daiFhITAxsZG/TwyMhLV1dW4ceOGui0iIgIikUhjnStXrmjMZ9t27691Ht9hw4a1azPE28/0BAWLQGgzVaNUKm33D7OpqQnl5eXdThv4xBNP4NatW/jvf//b4XKJRIIHHnhA4+Hm5tZuvfT0dPXhlC6HUkuWLMH+/fvx8ccfY8mSJR2uk5SUhKamJshkMvTr1w/9+vXDjh078MUXX6hnk281aNAgPPfcc9izZw/OnTuHS5cu4bPPPtO6Hq5ZWFio/9waQh21qVSqvi2MJxQsAqHNVI2RkZGoqKjA2bNn1escP34cKpUK4eHhXW5/+vTpOHToEJ577jkkJyf3qMb8/HzMmjULf//733W+gVV0dDTu3buHxsZGTJw4sd3ypqYmHDhwAO+++67GXtP58+chk8m6vPnXwIEDYWNjo3HTLW2dP39e44xVVlYWbG1t4eXlpW67v/8qKysL/v7+MDc31/n9TAXN0t9HqqurNSZWLigoQG5uLpycnODt7Q2RSIRVq1bhzTffhL+/P3x9fbFu3TrIZDL1AKrAwEBER0fj+eefx86dO9HY2Ii4uDjMmTMHMpms2xqeeuopfPLJJ1iwYAH69euHWbNmaV1/XV0dpk2bhrCwMMTExGjcCkKbSZbNzc3x22+/qf98v2PHjkGhUGDp0qWQSCQay2bOnImkpCQsW7YMGzduRG1tLSZPngwfHx9UVFRg27ZtaGxsxBNPPKH152l17949LF26FGvXrkVhYSE2bNiAuLg4mJn9+X9uUVER4uPj8cILL+DcuXPYvn073n33XZ3fy5RQsPSRM2fO4LHHHlM/j4+PBwAsWrQI+/fvBwC88sorqKmpQUxMDCoqKjBmzBikpqbCyspK/bqDBw8iLi4O48ePh5mZGWbOnIlt27ZpXcesWbOgUqmwYMECmJmZab3nUVJSgsuXL+Py5cvtQoxpeabD3t6+02VJSUmIiopqFypAS7C8/fbbuHDhAsaOHYvExEQsXLgQJSUlcHR0RFhYGL7//nsEBARoVUdb48ePh7+/Px599FE0NDRg7ty52Lhxo8Y6CxcuRF1dHUaNGgVzc3OsXLlS0GOHhICmpiRGr7CwEL6+vsjJydEY0r948WJUVFR0ebnDuHHjEBoaiq1bt+qlNm1qMETUx0JMxsMPP4yHH36Y7zIAAD/++CNsbW1x8OBBvkvRCzoUIkZvwIAB6muuxGIxz9W0GDFiBHJzcwEAtra2/BajB3QoRAjhHB0KEUI4R8FCCOEcBQshhHMULIQQzlGwEEI4R8FCCOEcBQshhHMULIQQzlGwEEI49/8BSqH32NeQQUYAAAAASUVORK5CYII=\n",
      "text/plain": [
       "<Figure size 300x300 with 1 Axes>"
      ]
     },
     "metadata": {},
     "output_type": "display_data"
    },
    {
     "name": "stdout",
     "output_type": "stream",
     "text": [
      "MAE: 0.04774334700862667\n",
      "RMSE: 0.060108293232813394\n",
      "R2: 0.999906806044351\n"
     ]
    }
   ],
   "source": [
    "fig = plt.figure(figsize=(3,3))\n",
    "ax = fig.add_subplot(1,1,1)\n",
    "ax.plot([0., 20.], [0., 20.], \"k\", linewidth=1., zorder=0)\n",
    "for x, y in zip(all_exp_pks, all_sel_pks):\n",
    "    ax.scatter(x, y, s=10, linewidth=0., zorder=1)\n",
    "\n",
    "ax.set_xlim(0., 20.)\n",
    "ax.set_ylim(0., 20.)\n",
    "ax.set_aspect(\"equal\", \"box\")\n",
    "ax.set_xlabel(\"100 kHz MAS [ppm]\")\n",
    "ax.set_ylabel(\"PIPNet [ppm]\")\n",
    "fig.tight_layout()\n",
    "fig.savefig(f\"{fdir}peak_pos.pdf\")\n",
    "plt.show()\n",
    "plt.close()\n",
    "\n",
    "print(\"MAE:\", np.mean(np.abs(pks_exp - pks_sel)))\n",
    "print(\"RMSE:\", np.sqrt(np.mean(np.square(pks_exp - pks_sel))))\n",
    "\n",
    "slope, intercept, r_value, p_value, std_err = scipy.stats.linregress(pks_exp, pks_sel)\n",
    "print(\"R2:\", r_value**2)"
   ]
  },
  {
   "cell_type": "code",
   "execution_count": 26,
   "id": "37bd50df-5c70-4bf3-adcd-964311d7eefa",
   "metadata": {},
   "outputs": [
    {
     "name": "stdout",
     "output_type": "stream",
     "text": [
      "[-0.03051256 -0.06102512 -0.12205024]\n",
      "[ 0.          0.         -0.06102504 -0.06102504 -0.03051252 -0.12205009\n",
      " -0.03051252]\n",
      "[-0.09153769 -0.03051256 -0.06102512 -0.06102512]\n",
      "[-0.0308211  0.        -0.0308211 -0.0308211]\n",
      "[-0.03051256 -0.03051256  0.         -0.03051256 -0.03051256]\n",
      "[ 0.03051254 -0.09153762 -0.12205016 -0.12205016]\n",
      "[-0.06102511]\n",
      "[ 0.03082109 -0.06164218  0.         -0.03082109]\n"
     ]
    },
    {
     "data": {
      "image/png": "iVBORw0KGgoAAAANSUhEUgAAAYYAAAEiCAYAAAD9DXUdAAAAOXRFWHRTb2Z0d2FyZQBNYXRwbG90bGliIHZlcnNpb24zLjYuMCwgaHR0cHM6Ly9tYXRwbG90bGliLm9yZy89olMNAAAACXBIWXMAAA9hAAAPYQGoP6dpAABEYklEQVR4nO3de1xT9f8H8NcGbAyBjSEwMEAwRbwbBKKVGiSklRiWEiYaiRfwht9SSiPLvlRWmvf6SV5K81Jmpd8sBS9piIZaXpA0UbwwMIFNbmOwz+8P4tSJgRtsDOj9fDz2kH3O53zO+8w9znuf8znncwSMMQZCCCHkT0JLB0AIIaRtocRACCGEhxIDIYQQHkoMhBBCeCgxEEII4aHEQAghhIcSAyGEEB5KDIQQQnisLR3Av4FOp8OtW7fg4OAAgUBg6XAIIR0MYwx3796Fh4cHhMKW/96nxNAKbt26BU9PT0uHQQjp4K5fv4777ruvxe1QYmgFDg4OAOr+0xwdHS0cDSGko1Gr1fD09OSONS1FiaEV1J8+cnR0pMRACDEbU52qpsFnQgghPJQYCCGE8FBiIIQQwkOJgRBCCA8lhnZCq9WisLAQWq3W0qEQQjo4uiqpHcjNzcXu3btRWVkJiUSCyMhI+Pn5Nbu9mupqlCpvQabwgLVIZMJICSEdAfUY2jitVsslBQCorKzE7t27m91z+D07Cx9Nj8WmlxLx0fRY/J6dZcpwCSEdACWGNq64uJhLCvUqKytRXFxsdFs11dXYt2Y5qsruAgCqyu5i35rlqKmuNkmshJCOgRJDGyeXyyGRSHhlEokEcrnc6LZKlbe4pFCvquwuSpW3WhQjIaRjocTQxtnY2CAyMpJLDvVjDDY2Nka3JVN4wNaef8u8rb0DZAoPk8RKCOkYBIwxZukgOjq1Wg2pVAqVStXsKTG0Wi2Ki4shl8ublRTq/Z6dxZ1OsrV3QMSMOegWENzs9gghlmeKY8zftbsew+rVq9G1a1fY2toiODgYJ06caLL+zp070bNnT9ja2qJv37743//+xy3TarWYP38++vbti06dOsHDwwMTJ07ErVv8Uytdu3aFQCDgvd5++22z7F9jbGxs4Obm1qKkAADdAoIxde0mxC5dhalrN1FSIIQ00K4Sw/bt25GUlISUlBScOnUK/fv3R3h4OIqKivTW/+mnnxAdHY24uDicPn0akZGRiIyMxLlz5wAAFRUVOHXqFBYtWoRTp05h165dyM3NxVNPPdWgrTfeeAMFBQXca+bMmWbdV3OyFonQ2asrXapKCNGrXZ1KCg4OxoMPPohVq1YBqHsAjqenJ2bOnIkFCxY0qD9u3DiUl5djz549XNmgQYMwYMAArFu3Tu82Tp48iaCgIFy7dg1eXl4A6noMc+bMwZw5c5oVt6m7eYQQ8nemPsYYdIPbihUrjG548uTJJpsbHACqq6uRnZ2N5ORkrkwoFCIsLAyZmZl618nMzERSUhKvLDw8HLt37250OyqVCgKBADKZjFf+9ttv480334SXlxeee+45zJ07F9bW+j8+jUYDjUbDvVer1ffYO0IIaTsMSgxz5szBfffdBysrK4MavX79Op544gmTJoY//vgDtbW1cHNz45W7ubnh4sWLetdRKpV66yuVSr31q6qqMH/+fERHR/Oy7qxZs/DAAw9ALpfjp59+QnJyMgoKCvDBBx/obSc1NRWLFy82ZvcIIaTNMHhKjJ9//hmurq4G1TVlQmgtWq0Wzz77LBhjWLt2LW/Z33sd/fr1g0gkwtSpU5GamgqxWNygreTkZN469U9XIoSQ9sCgxJCSkgJ7e3uDG33llVeadQNWUzp37gwrKysUFhbyygsLC6FQKPSuo1AoDKpfnxSuXbuGjIyMe56jCw4ORk1NDa5evap3ziKxWKw3YRBCSHtg0FVJKSkpsLOzM7jR5OTkBufoW0okEiEgIADp6elcmU6nQ3p6OkJCQvSuExISwqsPAPv37+fVr08Kly5dwoEDB+Ds7HzPWM6cOQOhUGhwD4oQQtqTdjW7alJSEmJjYxEYGIigoCAsX74c5eXlmDx5MgBg4sSJ6NKlC1JTUwEAs2fPxtChQ/H+++9j1KhR2LZtG37++Wd8/PHHAOqSwtixY3Hq1Cns2bMHtbW13PiDXC6HSCRCZmYmsrKyMHz4cDg4OCAzMxNz587FhAkT4OTkZJkPghBCzIkZ6Y8//mAzZsxg/v7+zNnZmTk5OfFe5rZy5Urm5eXFRCIRCwoKYsePH+eWDR06lMXGxvLq79ixg/Xo0YOJRCLWu3dvtnfvXm5ZXl4eA6D3dfDgQcYYY9nZ2Sw4OJhJpVJma2vL/P392X//+19WVVVlcMwqlYoBYCqVqkX7Tggh+pj6GGP0fQwjR47E5cuXERcXBzc3NwgEAt7y2NhYkySsjoTuYyCEmJNF7mP4ux9//BFHjx5F//79W7xxQgghbY/RU2L07NmzwfMBCCGEdBxGJ4Y1a9bg1VdfxeHDh3Hnzh2o1WreixBCSPtm9KkkmUwGtVqNRx99lFfOGINAIEBtba3JgiOEENL6jE4MMTExsLGxwdatW/UOPhNCCGnfjE4M586dw+nTp/Xe8UsIIaT9M3qMITAwENevXzdHLIQQQtoAo3sMM2fOxOzZs/HSSy+hb9++DZ4o1q9fP5MFRwghpPUZfYObUNiwkyEQCGjwuQl0gxshxJwsfoNbXl5eizdKCCGk7TI6MXh7e5sjDkIIIW1Es2ZXzc3NxcqVK5GTkwMA8Pf3x8yZM+lKJUII6QCMvirpyy+/RJ8+fZCdnY3+/fujf//+OHXqFPr06YMvv/zSHDESQghpRUYPPnfr1g0xMTF44403eOUpKSn47LPP8Pvvv5s0wI6ABp8JIeZk6mOM0T2GgoICTJw4sUH5hAkTUFBQ0OKACCGEWJbRiWHYsGH48ccfG5QfPXoUDz/8sEmCIoQQYjlGDz4/9dRTmD9/PrKzszFo0CAAwPHjx7Fz504sXrwY33zzDa8uIYSQ9sUkN7jpbZhuduPQGAMhxJwsfoObTqdr8UYJIYS0XUaPMRBCCOnYmpUY0tPT8cQTT6Bbt27o1q0bnnjiCRw4cMDUsRFCCLGAZj3aMyIiAg4ODpg9ezZmz54NR0dHjBw5EqtXrzZHjIQQQloTM1KXLl3YypUrG5SvWrWKeXh4GNuc0VatWsW8vb2ZWCxmQUFBLCsrq8n6O3bsYH5+fkwsFrM+ffqwvXv38pbrdDq2aNEiplAomK2tLQsNDWW//fYbr86dO3fYc889xxwcHJhUKmUvvPACu3v3rsExq1QqBoCpVCrDd5QQQgxk6mOM0T2G0tJSRERENCgfMWIEVCqVCVJV47Zv346kpCSkpKTg1KlT6N+/P8LDw1FUVKS3/k8//YTo6GjExcXh9OnTiIyMRGRkJM6dO8fVeffdd7FixQqsW7cOWVlZ6NSpE8LDw1FVVcXViYmJwfnz57F//37s2bMHR44cQXx8vFn3lRBCLMbYTBIdHc3efffdBuVLly5l48aNM0m2akxQUBBLSEjg3tfW1jIPDw+Wmpqqt/6zzz7LRo0axSsLDg5mU6dOZYzV9RYUCgVbunQpt7y0tJSJxWL2+eefM8YYu3DhAgPATp48ydX57rvvmEAgYDdv3jQo7mZl8+pKxpTn6/5tCVO100Zpq2vYHzfuMm11Tatts7aqilXm5rLaqqoWtVNdXc2USiWrrq42UWTk38rUPQajL1ft1asX3nrrLRw6dAghISEA6m5wO3bsGObNm4cVK1ZwdWfNmmWi9AVUV1cjOzsbycnJXJlQKERYWBgyMzP1rpOZmYmkpCReWXh4OHbv3g2g7tkSSqUSYWFh3HKpVIrg4GBkZmZi/PjxyMzMhEwmQ2BgIFcnLCwMQqEQWVlZGDNmjMn2kZP7HbB7OlBZAkicgMi1gN/jlmunjcr79Q+kb7oATXkNxJ2sERrbCz79Opt1m3czDqIgORm1KhWspFK4p6bC4dHhRreTm5uL3bt3o7KyEhKJBJGRkTQ7MWkzjE4MaWlpcHJywoULF3DhwgWuXCaTIS0tjXsvEAhMmhj++OMP1NbWws3NjVfu5uaGixcv6l1HqVTqra9UKrnl9WVN1XF1deUtt7a2hlwu5+r8k0ajgUaj4d6r1WoAwJkzZ2Bvb9/kfgpqq9H3h3hYa+vWQWUJar6Ix9kRO8GsRE2ua4522ipdDUP2FjVqNHX3Z2rKa/BD2lkExDhCaC0wz0arq2H78ssQlJUBAGpVKlx/+WVUrVoJiAz/TGtra/HDDz9Aq9UCACorK/HFF19gxIgRsLKyMkvopGMr+/M7aSr0BDczSE1NxeLFixuUDx069J7r9nYR4twMfvKw1qrx/KghOH/b8JsLTdVOW+Xu1BWvPpvGK6vRMDwVMRYFJVfNss37RSJ84+PLKxOUlWHc0KG4XF1tcDsuLi6YMWMGr0yr1WLUqFG4ffu2SWIlpCWa9aAeS+jcuTOsrKxQWFjIKy8sLIRCodC7jkKhaLJ+/b+FhYVwd3fn1RkwYABX55+D2zU1NSguLm50u8nJybxTWGq1Gp6enjh8+LBBPYaaH57565c+gBobR3y693ujewymaKet+mePAQCsxQJ8s+8Ls/YYWOJMrscAAMzeHtsPH25RjwEAbGxssHfvXuoxkGYpKysz6IenoQxKDElJSXjzzTfRqVMngxpNTk7GSy+9BLlc3qLg/k4kEiEgIADp6emIjIwEUDc9R3p6OhITE/WuExISgvT0dMyZM4cr279/Pzc24uPjA4VCgfT0dC4RqNVqZGVlYfr06VwbpaWlyM7ORkBAAAAgIyMDOp0OwcHBercrFoshFosblA8YMMCweUwcP+aNDVhHrsVAv0H3Xs9c7bRRzrYWGGN4992GYwyDjP9MHR0daYyBmEz96WqTMWSEWigUsqKiIoNHtB0cHNjvv//e7BHxxmzbto2JxWK2ceNGduHCBRYfH89kMhlTKpWMMcaef/55tmDBAq7+sWPHmLW1NXvvvfdYTk4OS0lJYTY2Nuzs2bNcnbfffpvJZDL29ddfs19//ZWNHj2a+fj4sMrKv67iiYiIYAMHDmRZWVns6NGjrHv37iw6OtrguOmqJPOhq5IIMf1VSQYlBoFAwGQyGXNycjLoJRQKzZIYGGNs5cqVzMvLi4lEIhYUFMSOHz/OLRs6dCiLjY3l1d+xYwfr0aMHE4lErHfv3o3e4Obm5sbEYjELDQ1lubm5vDp37txh0dHRzN7enjk6OrLJkyfTDW6EkDbD1McYg6bd3rRpk9E9kbFjxxp86qmjo2m3CSHmZJFpt2NjY1u8IUIIIe0DTbtNCCGEhxIDIYQQHkoMhBBCeCgxEEII4WlxYrh27RouXLhAz4ImhJAOwuDE8Mknn+CDDz7glcXHx8PX1xd9+/ZFnz59cP36dZMHSAghpHUZnBg+/vhjODk5ce/37duHDRs2YPPmzTh58iRkMpneieMIIYS0LwZPonfp0iXeMwm+/vprjB49GjExMQCA//73v5g8ebLpIySEENKqDO4xVFZW8u6o++mnn/DII49w7319fRt9PgEhhJD2w+DE4O3tjezsbAB1D805f/48hgwZwi1XKpWQSqWmj5AQQkirMvhUUmxsLBISEnD+/HlkZGSgZ8+e3DTUQF0Pok+fPmYJkhBCSOsxODG8/PLLqKiowK5du6BQKLBz507e8mPHjmH8+PEmD5AQQkjrMmh2VUPV1tbSE6j0oNlVCSHmZOpjjEnufP7tt98wf/583HfffaZojhBCiAU1OzFUVFRgw4YNePjhh9GrVy8cPnyY95xjQggh7ZPBYwz1jh8/jvXr12Pnzp3w8vJCTk4ODh48iIcfftgc8RFCCGllBvcY3n//ffTu3Rtjx46Fk5MTjhw5grNnz0IgEMDZ2dmcMRJCCGlFBvcY5s+fj/nz5+ONN96gAWZCCOnADO4xvPnmm9i5cyd8fHwwf/58nDt3zpxxEUIIsRCDE0NycjJ+++03fPrpp1AqlQgODkb//v3BGENJSYk5YySEENKKjL4qaejQodi0aROUSiVmzJiBgIAADB06FIMHD24wLTchhJD2xyQ3uJ09exZpaWnYunUrioqKTBFXh0I3uBFCzKlN3uDWt29fLF++HDdv3jRFc3oVFxcjJiYGjo6OkMlkiIuLQ1lZWZPrVFVVISEhAc7OzrC3t0dUVBQKCwu55b/88guio6Ph6ekJiUQCf39/fPjhh7w2Dh06BIFA0OBFM8kSQjoqg69K2rx58z3rCAQCPP/88y0KqDExMTEoKCjA/v37odVqMXnyZMTHx2Pr1q2NrjN37lzs3bsXO3fuhFQqRWJiIp5++mkcO3YMAJCdnQ1XV1d89tln8PT0xE8//YT4+HhYWVkhMTGR11Zubi4vE7u6upplPwkhxNIMPpUkFAphb28Pa2trNLaKQCBAcXGxSQMEgJycHPTq1QsnT57kHha0b98+jBw5Ejdu3ICHh0eDdVQqFVxcXLB161aMHTsWAHDx4kX4+/sjMzMTgwYN0ruthIQE5OTkICMjA0Bdj2H48OEoKSmBTCZrVvx0KokQYk4WO5Xk7+8PkUiEiRMn4vDhwygpKWnwMkdSAIDMzEzIZDLeE+TCwsIgFAqRlZWld53s7GxotVqEhYVxZT179oSXlxcyMzMb3ZZKpYJcLm9QPmDAALi7u+Oxxx7jehyEENIRGZwYzp8/j71796KyshKPPPIIAgMDsXbtWqjVanPGB6DuIUD/PHVjbW0NuVze6Ll+pVIJkUjU4Fe+m5tbo+v89NNP2L59O+Lj47kyd3d3rFu3Dl9++SW+/PJLeHp6YtiwYTh16lSj8Wo0GqjVat6LEELaC6MGn4ODg/HRRx+hoKAAs2bNwo4dO+Du7o6YmBhoNBqjN75gwQK9A7t/f128eNHodpvj3LlzGD16NFJSUjBixAiu3M/PD1OnTkVAQAAGDx6MTz75BIMHD8ayZcsabSs1NRVSqZR7eXp6tsYuEEKISRg9iR4ASCQSTJw4EV27dkVKSgq2bduGVatWQSwWG9XOvHnzMGnSpCbr+Pr6QqFQNLgMtqamBsXFxVAoFHrXUygUqK6uRmlpKa/XUFhY2GCdCxcuIDQ0FPHx8Vi4cOE94w4KCsLRo0cbXZ6cnMybaVatVlNyIIS0G0Ynhps3b2LTpk3YsGEDysvLMWHCBKxduxZOTk5Gb9zFxQUuLi73rBcSEoLS0lJkZ2dzjxPNyMiATqdDcHCw3nUCAgJgY2OD9PR0REVFAai7sig/Px8hISFcvfPnz+PRRx9FbGws3nrrLYPiPnPmDNzd3RtdLhaLjU6ShBDSZjADbd++nUVERDCJRMIiIyPZ119/zWpqagxdvcUiIiLYwIEDWVZWFjt69Cjr3r07i46O5pbfuHGD+fn5saysLK5s2rRpzMvLi2VkZLCff/6ZhYSEsJCQEG752bNnmYuLC5swYQIrKCjgXkVFRVydZcuWsd27d7NLly6xs2fPstmzZzOhUMgOHDhgcOwqlYoBYCqVqoWfAiGENGTqY4zBPYbx48fDy8sLc+fOhZubG65evYrVq1c3qDdr1iwTpq2/bNmyBYmJiQgNDYVQKERUVBRWrFjBLddqtcjNzUVFRQVXtmzZMq6uRqNBeHg41qxZwy3/4osvcPv2bXz22Wf47LPPuHJvb29cvXoVAFBdXY158+bh5s2bsLOzQ79+/XDgwAEMHz7cZPtWpa3FtTsV8Ha2g61N25u5tkZbC1VRJaSuElibKj5tFVB8BZD7QqcToPraNYi8vSEUi82zvT/Vt23rbIVblTfg5egFsVXr9u5MuX9arRbFxcWQy+WwsbExUYR/0Wk0f/3fCBn3fwYbW5Nvqy3i7f+/6CyAwfcxdO3aFQKBoOnGBAJcuXLFJIF1JE1dY3zgQiH+88UvKK3QQmZng/fG9kdYLzcLRdpQ3q9/IH3TBWjKayDuZI3Q2F7w6de5ZY3mfgfsng5UluDubWcUnHBC7d0KWEmlqJn5X/x02tq029OzLxrrCmR0+wyl7jewZMgSDPMcZpJtGBNDS/cvNzcXu3fvRmVlJSQSCSIjI+Hn52eyWO9mHERBcjJqVSpYOdjBPagEDi53AIkTELkW8HvcZNtqi3j7L5XCPTUVDo+a7gehKZn6PgaTzJVEmtbYf1qVthaDUtNRWqHlymR2NjieHNomeg412lpsXHAMmvIarkzcyRqT3h7S/F+62irgg55AZQl0tcDlrxWora67OK5WaI2fBqdCa21nuu01sS9V1uX4NOA12Es6If2ZdLP3HEz5eWq1WnzwwQeorKzkyiQSCZKSkkzSc9BpNLj8yFDUqlRcmZVIh/tHKyG0Ql1ySLrYYXsOevdfKsX9Rw63yZ5Dm5wriTTPtTsVvKQAAKUVWly7U9HIGq1LVVTJO4gBgKa8BqqiykbWMEDxFaCybpr26rvWXFIAgEqJCy8pmGR7f9K3L7Y1neBY5QKVRoV8dX6Lt9GcGJq7f8XFxbykAACVlZUmu8m0+to13kERAGqrhai+++fZ58qSuv/LDkrv/qtUqL52zUIRtS5KDBbk7WwHmR3/153MzgbeznaNrNG6pK4SiDvxh6HEnawhdZU0v1G5b92vTQAihxpYiXTcIknlbdjU8JNii7f3J337UmVdDrXtbUjFUng5erV4G82Jobn7J5fLIZHw15NIJHrv2m8Okbc3rKRSXpmVSAeRw5+JTeJU93/ZQendf6kUIm9vC0XUuigxWJCtjRXeG9ufSw71Ywxt4TQSAFjbWCE0thd3MKs/J96i0zo2tnXnpyVOEFoB7g9rYeVQlwhFDp3w0DA7026vkX3RWFfgYLctsJd0wpIhS1plANqUn6eNjQ0iIyO55FA/xmCqAWihWAz31FTu4GjlYAf3h7V/nUaKXNthTyMBevb/zzGGtngayRxojKEV3Ov8H12VRFclNRddlWRe7eWqJBp8bododlVCiDlZfPD50UcfxeLFixuUl5SU4NFHH21xQIQQQizL6CkxDh06hLNnz+L06dPYsmULOnXqBKDuRrDDhw+bPEBCCCGtq1mDzwcOHIBSqcSgQYO4O4QJIYR0DM1KDO7u7jh8+DD69u2LBx98EIcOHTJxWIQQQizF6MRQPy2GWCzG1q1bMXv2bERERPDmICKEENJ+GT3G8M+LmBYuXAh/f3/ExsaaLChCCCGWY3RiyMvLQ+fO/Em/oqKi4Ofnh+zsbJMFRgghxDLoPoZWQPcxEELMydTHGIN7DE8//bRB9Xbt2tXsYAghhFiewYlB+o8JpbZu3Yonn3wSDg4OJg+KEEKI5TT7VJKDgwN++eUX+Pp23BkWTYVOJRFCzMniU2IQQgjp2CgxEEII4aHEQAghhMfgwedvvvmG916n0yE9PR3nzp3jlT/11FOmiYwQQohFGDz4LBTeu3MhEAhQW1vb4qA6Ghp8JoSYk8XuY9DpdPeuRAghpN0zeoxBrVY3uuzy5cstCqYpxcXFiImJgaOjI2QyGeLi4lBWVtbkOlVVVUhISICzszPs7e0RFRWFwsJCXh2BQNDgtW3bNl6dQ4cO4YEHHoBYLMb999+PjRs3mnr3CCGkzTA6MYwaNQpVVVUNynNzczFs2DBTxKRXTEwMzp8/j/3792PPnj04cuQI4uPjm1xn7ty5+Pbbb7Fz504cPnwYt27d0nsH94YNG1BQUMC9IiMjuWV5eXkYNWoUhg8fjjNnzmDOnDl48cUX8f3335t6FwkhpG1gRoqIiGCPP/4402q1XNmFCxeYQqFgs2bNMrY5g1y4cIEBYCdPnuTKvvvuOyYQCNjNmzf1rlNaWspsbGzYzp07ubKcnBwGgGVmZnJlANhXX33V6LZffvll1rt3b17ZuHHjWHh4uMHxq1QqBoCpVCqD1yGEEEOZ+hhjdI9h165dUKlUiImJAWMM586dw7BhwxAdHY0PP/zQxGmrTmZmJmQyGQIDA7mysLAwCIVCZGVl6V0nOzsbWq0WYWFhXFnPnj3h5eWFzMxMXt2EhAR07twZQUFB+OSTT3hTi2dmZvLaAIDw8PAGbfydRqOBWq3mvQghpL0wOjFIJBLs3bsXubm5ePbZZxEaGoqJEyfigw8+MEd8AAClUglXV1dembW1NeRyOZRKZaPriEQiyGQyXrmbmxtvnTfeeAM7duzA/v37ERUVhRkzZmDlypW8dtzc3Bq0oVarUVlZqXfbqampkEql3MvT09OY3SWEEIsy6Kqkf/7iFQqF2L59Ox577DFERUVh0aJFXB1jLpVasGAB3nnnnSbr5OTkGNxecyxatIj7e+DAgSgvL8fSpUsxa9asZreZnJyMpKQk7r1arabkQAhpNwxKDDKZjHuk598xxrBu3Tp89NFHYIwZfR/DvHnzMGnSpCbr+Pr6QqFQoKioiFdeU1OD4uJiKBQKvespFApUV1ejtLSU12soLCxsdB0ACA4OxptvvgmNRgOxWAyFQtHgSqbCwkI4OjpCIpHobUMsFkMsFje5X4QQ0lYZlBgOHjxolo27uLjAxcXlnvVCQkJQWlqK7OxsBAQEAAAyMjKg0+kQHBysd52AgADY2NggPT0dUVFRAOqunMrPz0dISEij2zpz5gycnJy4A3tISAj+97//8ers37+/yTYIIaRdM8kQdiuIiIhgAwcOZFlZWezo0aOse/fuLDo6mlt+48YN5ufnx7KysriyadOmMS8vL5aRkcF+/vlnFhISwkJCQrjl33zzDfu///s/dvbsWXbp0iW2Zs0aZmdnx1577TWuzpUrV5idnR176aWXWE5ODlu9ejWzsrJi+/btMzh2uiqJEGJOpj7GtJvEcOfOHRYdHc3s7e2Zo6Mjmzx5Mrt79y63PC8vjwFgBw8e5MoqKyvZjBkzmJOTE7Ozs2NjxoxhBQUF3PLvvvuODRgwgNnb27NOnTqx/v37s3Xr1rHa2lretg8ePMgGDBjARCIR8/X1ZRs2bDAqdkoMhBBzMvUxhp753AporiRCiDnRg3oIIYSYFSUGQgghPAbPrvp3KpWKu0lMoVBAKpWaNChCCCGWY1SPYf369ejVqxfkcjl69erF+zstLc1cMRJCCGlFBvcYli5ditdffx2zZs1CeHg4N01EYWEhfvjhB8yePRslJSX4z3/+Y7ZgCSGEmJ/BVyV5e3tj6dKlePbZZ/Uu3759O1566SXk5+ebNMCOoKVXDDCtDjV3KmHtLIHA5q9OXpW2FtfuVMDb2Q62NlbNC05bBRRfAeS+gI2t5dpo4zS1GuSr8+Hl6AWxlXnvam/NbZGOwWJPcCsqKkLfvn0bXd63b1/88ccfLQ6I8FVeuIOSL36DrqIGQjtrOI3tAUkvZxy4UIj/fPELSiu0kNnZ4L2x/RHWy+3eDf5d7nfA7ulAZQkgcQIi1wJ+j7d+G2ak1WpRXFwMuVwOGxubZrVx6PohLDy2ECqNClKxFEuGLMEwz2EmjdMS2yKkMQb3GB555BH4+PggLS0N1tb8fFJbW4sXXngBV69exeHDh80SaHvW3GzOtDoUpGZBV1HDlQntrOH0n0CEvHcQpRVarlxmZ4PjyaGG9xy0VcAHPesO6PUkTkDSRcN/9ZuiDTPKzc3F7t27UVlZCYlEgsjISPj5+RnVhqZWg9CdoVBpVFyZVCxF+jPpJv8135rbIh2LxXoMq1atQnh4OBQKBR555BHeGMORI0cgEonwww8/tDgg8peaO5W8pAAAuooaXL9SwksKAFBaocW1OxXwUzgY1njxFf4BHah7X3wFcOvVem2YiVar5ZICAFRWVmL37t1ISkoyqueQr87nHagBQKVRIV+dj+5O3U0ac2tui5CmGHxVUr9+/fDbb7/hzTffhIODA65cuYIrV67AwcEBS5YswcWLF9GnTx9zxvqvY+0sgdCOn7uFdtbw9HWCzI5/cJPZ2cDb2c7wxuW+db/u/07iVFfemm2YSXFxcYPnZVRWVqK4uNiodrwcvSAV8y/Hloql8HL0anGMltwWIU0x6nJVBwcHTJ8+HZs2bcL333+P77//Hps2bcK0adNoqgczENgI4TS2B5ccuDGGP8cU6pND/RiDUQPQNrZ14wH1B/b68QFjTgGZog0zkcvlDaZFl0gkkMvlRrUjthJjyZAl3AG7/ry/OU7ttOa2CGmK0XMlKZVKZGVlcTe4ubu7IygoqMlnHPzb0VVJlmGKMYZ6dFUSactMPcZgcGIoLy/H1KlTsW3bNggEAu6XV3FxMRhjiI6OxkcffQQ7OyNOZ/xL0CR6lmOKq5IIaessNone7NmzceLECezduxdVVVUoLCxEYWEhqqqq8L///Q8nTpzA7NmzWxwQIaZkY2MDNzc3SgqEGMHgHoOTkxP27t2LwYMH611+7NgxPPHEEygpKdG7/N+MegyEEHOyWI9Bp9NBJBI1ulwkEkGn07U4IEIIIZZlcGJ44oknEB8fj9OnTzdYdvr0aUyfPh1PPvmkSYMjhBDS+gxODKtWrYKbmxsCAgLg7OwMf39/+Pv7w9nZGYGBgXB1dcWqVavMGSshhJBWYPCdz05OTvjuu+9w8eJFZGZm8p7HEBISgp49e5otSEIIIa3H6Af19OzZk5IAIYR0YCZ7tGdJSQk2b95squYIIYRYiMkSQ35+PiZPnmyq5gghhFiIwYlBrVY3+bp7964540RxcTFiYmLg6OgImUyGuLg4lJWVNblOVVUVEhIS4OzsDHt7e0RFRaGwsJBbvnHjRggEAr2voqIiAMChQ4f0Lq8fYyGEkI7G4DEGmUwGgUDQ6HLGWJPLWyomJgYFBQXYv38/tFotJk+ejPj4eGzdurXRdebOnYu9e/di586dkEqlSExMxNNPP41jx44BAMaNG4eIiAjeOpMmTUJVVRVcXV155bm5ubwbR/65nBBCOgqDE4ODgwNeffVVBAcH611+6dIlTJ061WSB/V1OTg727duHkydPIjAwEACwcuVKjBw5Eu+99x48PDwarKNSqZCWloatW7fi0UcfBQBs2LAB/v7+OH78OAYNGgSJRMKbgfP27dvIyMhAWlpag/ZcXV0hk8nMsn+EENKWGJwYHnjgAQDA0KFD9S6XyWQwcqJWg2VmZkImk3FJAQDCwsIgFAqRlZWFMWPGNFgnOzsbWq0WYWFhXFnPnj3h5eWFzMxMDBo0qME6mzdvhp2dHcaOHdtg2YABA6DRaNCnTx+8/vrrGDJkiIn2jhBC2haDE8Nzzz3X4MEnf6dQKJCSkmKSoP5JqVQ2OHVjbW0NuVze6Ll+pVIJkUjU4Fe+m5tbo+ukpaXhueee4/Ui3N3dsW7dOgQGBkKj0WD9+vUYNmwYsrKyuGT5TxqNBhqNhnuvVqsN2U1CCGkTDE4MU6ZMaXK5m5ub0YlhwYIFeOedd5qsk5OTY1SbzZWZmYmcnBx8+umnvHI/Pz/eHP6DBw/G77//jmXLljWoWy81NRWLFy82a7yEEGIuRt/gZkrz5s3DpEmTmqzj6+sLhULBXSVUr6amBsXFxY0+IEihUKC6uhqlpaW8XkNhYaHeddavX48BAwYgICDgnnEHBQXh6NGjjS5PTk5GUlIS916tVsPT0/Oe7RJCSFtg0cTg4uICFxeXe9YLCQlBaWkpsrOzuQN3RkYGdDpdo4PhAQEBsLGxQXp6OqKiogDUXVmUn5+PkJAQXt2ysjLs2LEDqampBsV95swZuLu7N7pcLBZDLKYnbxFC2ieLJgZD+fv7IyIiAlOmTMG6deug1WqRmJiI8ePHc1ck3bx5E6Ghodi8eTOCgoIglUoRFxeHpKQkyOVyODo6YubMmQgJCWkw8Lx9+3bU1NRgwoQJDba9fPly+Pj4oHfv3qiqqsL69euRkZGBH374oVX2nRBCWlu7SAwAsGXLFiQmJiI0NBRCoRBRUVFYsWIFt1yr1SI3NxcVFRVc2bJly7i6Go0G4eHhWLNmTYO209LS8PTTT+u9HLW6uhrz5s3DzZs3YWdnh379+uHAgQMYPny4WfaTEEIszeAnuJHmoye4EULMyWJPcNNn1KhRKCgoaHEQhBBC2o4WJYYjR440eW8DIYSQ9sdks6sSQgjpGFqUGLy9vWFjY2OqWAghhLQBLboq6dy5c6aKgxBCSBtBp5IIIYTwUGIghBDCQ4mBEEIIDyUGQgghPEYnhkcffRSlpaUNytVqNfekNEIIIe2X0Ynh0KFDqK6ublBeVVWFH3/80SRBEUIIsRyDL1f99ddfub8vXLjAewpabW0t9u3bhy5dupg2OkIIIa3O4MQwYMAACAQCCAQCvaeMJBIJVq5cadLgCCGEtD6DE0NeXh4YY/D19cWJEyd4D9gRiURwdXWFlZWVWYIkgKZWg3x1PrwcvSC2oocAGaKmuhqlyluQKTxgLRJZOhxC2g2DE4O3tzcAQKfTmS0Yot+h64ew8NhCqDQqSMVSLBmyBMM8h1k6rDbt9+ws7FuzHFVld2Fr74CIGXPQLUD/0/4IIXzNulz1008/xZAhQ+Dh4YFr164BqHsoztdff23S4EhdT6E+KQCASqPCwmMLoanVWDiytqumuppLCgBQVXYX+9YsR42eiyYIIQ0ZnRjWrl2LpKQkjBw5EqWlpaitrQUAODk5Yfny5aaO718vX53PJYV6Ko0K+ep8C0XU9pUqb3FJoV5V2V2UKm9ZKCJC2hejE8PKlSvxf//3f3j11Vd5YwqBgYE4e/asSYMjgJejF6RiKa9MKpbCy9HLQhG1fTKFB2ztHXhltvYOkCk8LBQRIe2L0YkhLy8PAwcObFAuFotRXl5ukqDIX8RWYiwZsoRLDvVjDDQA3ThrkQgRM+ZwyaF+jIEGoAkxjNHTbvv4+ODMmTPcYHS9ffv2wd/f32SBkb8M8xyG9GfS6aokI3QLCMbUtZvoqiRCmsHoxJCUlISEhARUVVWBMYYTJ07g888/R2pqKtavX2+OGAnqeg7dnbpbOox2xVokQmevrpYOg5B2x+jE8OKLL0IikWDhwoWoqKjAc889Bw8PD3z44YcYP368OWIkhBDSigSMMdbclSsqKlBWVgZXV1dTxtThqNVqSKVSqFQqODo6WjocQkgHY+pjTIum3bazs2u1pFBcXIyYmBg4OjpCJpMhLi4OZWVlTa7z8ccfY9iwYXB0dIRAINA7K6wh7f766694+OGHYWtrC09PT7z77rum3DVCCGlTDD6VNHz4cAgEgibrCAQCpKentzgofWJiYlBQUID9+/dDq9Vi8uTJiI+Px9atWxtdp6KiAhEREYiIiEBycnKz2lWr1RgxYgTCwsKwbt06nD17Fi+88AJkMhni4+PNsq+EEGJJBp9Kmjt3bqPL7t69i61bt0Kj0XA3vJlSTk4OevXqhZMnTyIwMBBA3VVQI0eOxI0bN+Dh0fT16YcOHcLw4cNRUlICmUxmVLtr167Fq6++CqVSCdGfV7YsWLAAu3fvxsWLFw2Kn04lEULMydTHGIN7DMuWLWtQVlNTg9WrV+Ott95Cly5d8Oabb7Y4IH0yMzMhk8m4gzcAhIWFQSgUIisrC2PGjDFbu5mZmXjkkUe4pAAA4eHheOedd1BSUgInJ6fm7xghhLRBRl+VVG/Lli147bXXUFlZiddffx3x8fGwtm52c01SKpUNxjKsra0hl8t5z4UwR7tKpRI+Pj68Om5ubtwyfYlBo9FAo/lrLiO1Wt3sGAkhpLUZPfi8b98+DBgwADNmzMCkSZNw6dIlzJgxo1lJYcGCBdwzHhp7GXq6pi1JTU2FVCrlXp6enpYOiRBCDGbw0fzEiROYP38+jh8/jmnTpuHAgQPo3LlzizY+b948TJo0qck6vr6+UCgUKCoq4pXX1NSguLgYCoWi2ds3pF2FQoHCwkJenfr3jW07OTkZSUlJ3Hu1Wk3JgRDSbhicGAYNGgSJRIJp06bBx8en0auBZs2aZfDGXVxceA/8aUxISAhKS0uRnZ2NgIAAAEBGRgZ0Oh2Cg5s/x74h7YaEhODVV1+FVquFjY0NAGD//v3w8/NrdHxBLBZDLKZpKwgh7ZPBVyV17drVoMtVr1y5YpLA/unxxx9HYWEh1q1bx11WGhgYyCWomzdvIjQ0FJs3b0ZQUBCAujEApVKJn3/+GVOmTMGRI0fg4OAALy8vyOVyg9pVqVTw8/PDiBEjMH/+fJw7dw4vvPACli1bZvDlqnRVEiHEnEx+jGHtxJ07d1h0dDSzt7dnjo6ObPLkyezu3bvc8ry8PAaAHTx4kCtLSUlhABq8NmzYYHC7jDH2yy+/sIceeoiJxWLWpUsX9vbbbxsVu0qlYgCYSqVq1r4TQkhTTH2MMWpKDMYYLl++jOrqavj5+ZntKqSOhnoMhBBzstiUGHl5eejXrx969uyJfv36wdfXFydPnmxxAIQQQtoWgxPDSy+9hJqaGnz22Wf44osv4OnpiWnTppkzNkIIIRZg8Lmgo0eP4osvvsBDDz0EoO4qpfvuuw/l5eXo1KmT2QIkhBDSugzuMRQVFaF7978eFOPu7g6JRNLgPgBCCCHtm8E9BoFAgLKyMkgkEq5MKBTi7t27vCkfaHCVEELaN4MTA2MMPXr0aFA2cOBA7m+BQGCW2VUJIYS0HoMTw8GDB80ZByGEkDbC4MQwdOhQc8ZBCCGkjTA4MRg6dTSNMRBCSPtmcGKQyWRNzpVEYwyEENIx0BgDIYQQHhpjIIQQwmPwDW46nQ7vvPMOhgwZggcffBALFixAZWWlOWMjhBBiAQYnhrfeeguvvPIK7O3t0aVLF3z44YdISEgwZ2yEEEIswODEsHnzZqxZswbff/89du/ejW+//RZbtmyBTqczZ3yEEEJamcGJIT8/HyNHjuTeh4WFQSAQ4NatW2YJjBBCiGUYnBhqampga2vLK7OxsYFWqzV5UIQQQizHqLmSJk2axHvIfVVVFaZNm8abdnvXrl2mjZAQQkirMjgxxMbGNiibMGGCSYMhhBBieQYnhg0bNpgzDkIIIW2EwWMMhHRY2iqg8ELdv21ElbYWF67fwc0rV1BTXW3RWGqqq/FH/lWLx0Faj8E9BkI6pNzvgN3TgcoSQOIERK4F/B63aEgHLhRi+YavMOjGfkh0GlhJOuHJmUnoFhDc6rH8np2FfWuWo6rsLmztHRAxY45F4iCti3oM5N9LW/VXUgDq/t093aI9hyptLV7ekc0lBQCorSzHd2uWt/ov9prqai4pAEBV2V3ss0AcpPW1m8RQXFyMmJgYODo6QiaTIS4uDmVlZU2u8/HHH2PYsGFwdHSEQCBAaWkpb/nVq1cRFxcHHx8fSCQSdOvWDSkpKaj+2xf/6tWrEAgEDV7Hjx83x26S1lR85a+kUK+ypK7cQq7dqQDUf3BJoZ6m7C5Kla17z1Cp8haXFOpVWSAO0vraTWKIiYnB+fPnsX//fuzZswdHjhxBfHx8k+tUVFQgIiICr7zyit7lFy9ehE6nw0cffYTz589j2bJlWLdund76Bw4cQEFBAfcKCAgwyX4RC5L71p0++juJU125hXg72wGOnVEpFPPKxfYOkCk8WjUWmcIDtvYOvDJbC8RBWp+AMcYsHcS95OTkoFevXjh58iQCAwMBAPv27cPIkSNx48YNeHg0/UU9dOgQhg8fjpKSEshksibrLl26FGvXrsWVK3W/Gq9evQofHx+cPn0aAwYMaFb8arUaUqkUKpWKHmTU1tAYQ5NojKF9MPUxpl0MPmdmZkImk3FJAaibkkMoFCIrKwtjxowx2bZUKhXkcnmD8qeeegpVVVXo0aMHXn75ZTz11FONtqHRaKDR/HUqwNCn3xEL8HscSLpYd/pI7gvY2N57HTML6+WGh/47BVeUz0CqVcHtvvtgLRJZJJZuAcGYunYTSpW3IFN4WCwO0rraxakkpVIJV1dXXpm1tTXkcjmUSqXJtnP58mWsXLkSU6dO5crs7e3x/vvvY+fOndi7dy8eeughREZG4ptvvmm0ndTUVEilUu7l6elpshiJGdjYAm692kRSqGdrY4Vens7o4utr8YOxtUiEzl5dLR4HaT0WTQwLFizQO7D799fFixdbJZabN28iIiICzzzzDKZMmcKVd+7cGUlJSQgODsaDDz6It99+GxMmTMDSpUsbbSs5ORkqlYp7Xb9+vTV2gRBCTMKip5LmzZuHSZMmNVnH19cXCoUCRUVFvPKamhoUFxdDoVC0OI5bt25h+PDhGDx4MD7++ON71g8ODsb+/fsbXS4Wi3lzShFCSHti0cTg4uICFxeXe9YLCQlBaWkpsrOzuauBMjIyoNPpEBzcsoGwmzdvYvjw4QgICMCGDRsgFN67E3XmzBm4u7u3aLuEENJWtYvBZ39/f0RERGDKlClYt24dtFotEhMTMX78eO6KpJs3byI0NBSbN29GUFAQgLqxCaVSicuXLwMAzp49CwcHB3h5eUEul+PmzZsYNmwYvL298d577+H27dvcNut7Ips2bYJIJMLAgQMB1M0e+8knn2D9+vWt+REQQkjrYe3EnTt3WHR0NLO3t2eOjo5s8uTJ7O7du9zyvLw8BoAdPHiQK0tJSWEAGrw2bNjAGGNsw4YNepf//WPZuHEj8/f3Z3Z2dszR0ZEFBQWxnTt3GhW7SqViAJhKpWrRZ0AIIfqY+hjTLu5jaO9UKhVkMhmuX79O9zEQQkxOrVbD09MTpaWlkEqlLW6vXZxKau/u3LkDAHTZKiHErO7cuUOJob2ov2EuPz/fJP9pHUn9Lx3qTfHR56IffS76qVQqbuzUFCgxtIL6K52kUil9mRvh6OhIn40e9LnoR5+LfoZcVWlQOyZphRBCSIdBiYEQQggPJYZWIBaLkZKSQndD60GfjX70uehHn4t+pv5c6HJVQgghPNRjIIQQwkOJgRBCCA8lBkIIITyUGFrB6tWr0bVrV9ja2iI4OBgnTpywdEgW9frrrzd47kbPnj0tHZZFHDlyBE8++SQ8PDwgEAiwe/du3nLGGF577TW4u7tDIpEgLCwMly5dskywrehen8ukSZMafIciIiIsE2wrSk1NxYMPPggHBwe4uroiMjISubm5vDpVVVVISEiAs7Mz7O3tERUVhcLCQqO2Q4nBzLZv346kpCSkpKTg1KlT6N+/P8LDwxs8X+Lfpnfv3igoKOBeR48etXRIFlFeXo7+/ftj9erVepe/++67WLFiBdatW4esrCx06tQJ4eHhqKqqauVIW9e9PhcAiIiI4H2HPv/881aM0DIOHz6MhIQEHD9+HPv374dWq8WIESNQXl7O1Zk7dy6+/fZb7Ny5E4cPH8atW7fw9NNPG7chk0zFRxoVFBTEEhISuPe1tbXMw8ODpaamWjAqy0pJSWH9+/e3dBhtDgD21Vdfce91Oh1TKBRs6dKlXFlpaSkTi8Xs888/t0CElvHPz4UxxmJjY9no0aMtEk9bUlRUxACww4cPM8bqvh82Nja8GaBzcnIYAJaZmWlwu9RjMKPq6mpkZ2cjLCyMKxMKhQgLC0NmZqYFI7O8S5cuwcPDA76+voiJiUF+fr6lQ2pz8vLyoFQqed8fqVSK4ODgf/33BwAOHToEV1dX+Pn5Yfr06dxklf8mKpUKwF/zsWVnZ0Or1fK+Mz179oSXl5dR3xlKDGb0xx9/oLa2Fm5ubrxyNzc3KJVKC0VlecHBwdi4cSP27duHtWvXIi8vDw8//DDu3r1r6dDalPrvCH1/GoqIiMDmzZuRnp6Od955B4cPH8bjjz+O2tpaS4fWanQ6HebMmYMhQ4agT58+AOq+MyKRCDKZjFfX2O8MTaJHWt3jjz/O/d2vXz8EBwfD29sbO3bsQFxcnAUjI+3F+PHjub/79u2Lfv36oVu3bjh06BBCQ0MtGFnrSUhIwLlz58wyPkc9BjPq3LkzrKysGlwRUFhYyD06lAAymQw9evTgHsFK6tR/R+j7c2++vr7o3Lnzv+Y7lJiYiD179uDgwYO47777uHKFQoHq6mqUlpby6hv7naHEYEYikQgBAQFIT0/nynQ6HdLT0xESEmLByNqWsrIy/P7773B3d7d0KG2Kj48PFAoF7/ujVquRlZVF359/uHHjBu7cudPhv0OMMSQmJuKrr75CRkYGfHx8eMsDAgJgY2PD+87k5uYiPz/fqO8MnUoys6SkJMTGxiIwMBBBQUFYvnw5ysvLMXnyZEuHZjH/+c9/8OSTT8Lb2xu3bt1CSkoKrKysEB0dbenQWl1ZWRnvV25eXh7OnDkDuVwOLy8vzJkzB0uWLEH37t3h4+ODRYsWwcPDA5GRkZYLuhU09bnI5XIsXrwYUVFRUCgU+P333/Hyyy/j/vvvR3h4uAWjNr+EhARs3boVX3/9NRwcHLhxA6lUColEAqlUiri4OCQlJUEul8PR0REzZ85ESEgIBg0aZPiGTH35FGlo5cqVzMvLi4lEIhYUFMSOHz9u6ZAsaty4cczd3Z2JRCLWpUsXNm7cOHb58mVLh2URBw8eZAAavGJjYxljdZesLlq0iLm5uTGxWMxCQ0NZbm6uZYNuBU19LhUVFWzEiBHMxcWF2djYMG9vbzZlyhSmVCotHbbZ6ftMALANGzZwdSorK9mMGTOYk5MTs7OzY2PGjGEFBQVGbYdmVyWEEMJDYwyEEEJ4KDEQQgjhocRACCGEhxIDIYQQHkoMhBBCeCgxEEII4aHEQAghhIcSAyGEEB5KDIQAeh8f+W9y9epV7hGZAwYMsHQ4AOqet1AfU0efAqStocRA2ox7PecXMOwZyMXFxYiJiYGjoyNkMhni4uJQVlbWotiGDRuGOXPmNCjfuHFjg7nvjVH/7OJp06Y1WJaQkACBQIBJkyY1WJaZmQkrKyuMGjVKb7tfffUVBg0aBKlUCgcHB/Tu3Vtv/P904MAB3gRsljR48GAUFBTg2WeftXQo/zqUGEibYchzfg15BnJMTAzOnz+P/fv3Y8+ePThy5Aji4+NbYxeaxdPTE9u2bUNlZSVXVlVVha1bt8LLy0vvOmlpaZg5cyaOHDmCW7du8Zalp6dj3LhxiIqKwokTJ5CdnY233noLWq32nrE4OzvD2dm5ZTtkIiKRCAqFAhKJxNKh/OtQYiBtxuOPP44lS5ZgzJgxepczxrB8+XIsXLgQo0ePRr9+/bB582bcunWL613k5ORg3759WL9+PYKDg/HQQw9h5cqV2LZtW4MDaFNSUlLg7u6OX3/91ah96Nq1K3f64++vpjzwwAPw9PTErl27uLJdu3bBy8sLAwcObFC/rKwM27dvx/Tp0zFq1Chs3LiRt/zbb7/FkCFD8NJLL8HPzw89evRAZGRkkwm3MZMmTUJkZCQWL14MFxcXODo6Ytq0aaiurubqDBs2DImJiUhMTIRUKkXnzp2xaNEi/H0atq5du2LJkiWYOHEi7O3t4e3tjW+++Qa3b9/G6NGjYW9vj379+uHnn382OkZiepQYSLthyDOQMzMzIZPJEBgYyNUJCwuDUChEVlbWPbfBGMPMmTOxefNm/Pjjj+jXr59RMZ48eRIFBQUoKCjAjRs3MGjQIDz88MP3XO+FF17Ahg0buPeffPJJo1Oz79ixAz179oSfnx8mTJiATz75hHcQVigUOH/+PM6dO2dU7I1JT09HTk4ODh06hM8//xy7du3C4sWLeXU2bdoEa2trnDhxAh9++CE++OADrF+/nldn2bJlGDJkCE6fPo1Ro0bh+eefx8SJEzFhwgScOnUK3bp1w8SJE0HzerYBJpoNlhCTAsC++uorXtmxY8cYAHbr1i1e+TPPPMOeffZZxhhjb731FuvRo0eD9lxcXNiaNWua3N7OnTvZc889x/z9/dmNGzd4y4cOHcpsbGxYp06deC+xWMykUqneNmfNmsW8vb1ZUVFRo9uNjY1lo0ePZkVFRUwsFrOrV6+yq1evMltbW3b79m02evRobgrueoMHD2bLly9njDGm1WpZ586d2cGDB7nlZWVlbOTIkQwA8/b2ZuPGjWNpaWmsqqqq0Tjy8vIYAHb69OkG8cnlclZeXs6VrV27ltnb27Pa2lrus/H392c6nY6rM3/+fObv78+99/b2ZhMmTODeFxQUMABs0aJFXFlmZiYD0GCK6PrPiLQe6jEQ8qe5c+ciKysLR44cQZcuXRosj4mJwZkzZ3ivN954Q29bH3/8MdLS0vDNN9/AxcXlntt2cXHhTgtt2LABo0aNQufOnRvUy83NxYkTJ7iHGllbW2PcuHFIS0vj6nTq1Al79+7F5cuXsXDhQtjb22PevHkICgpCRUWFoR8Hp3///rCzs+Peh4SEoKysDNevX+fKBg0axDtlFhISgkuXLqG2tpYr+3vvy83NDUDd85r/WVZUVGR0jMS0KDGQdsOQZyArFIoGB5aamhoUFxff85m3jz32GG7evInvv/9e73KpVIr777+f93J1dW1Q7+DBg9zpKGNORb3wwgvYuHEjNm3ahBdeeEFvnbS0NNTU1MDDwwPW1tawtrbG2rVr8eWXX0KlUvHqduvWDS+++CLWr1+PU6dO4cKFC9i+fbvB8ZiajY0N93d9EtFXptPpWjcw0gAlBtJuGPIM5JCQEJSWliI7O5urk5GRAZ1Oh+Dg4Cbbf+qpp7B161a8+OKL2LZtW7NivHz5MsaOHYtXXnkFTz/9tFHrRkREoLq6GlqtVu8jKmtqarB582a8//77vF7LL7/8Ag8PD3z++eeNtt21a1fY2dmhvLzc6H365ZdfeFdMHT9+HPb29vD09OTK/jl+c/z4cXTv3h1WVlZGb49YHj3zmbQZ93r+sUAguOczkP39/REREYEpU6Zg3bp10Gq1SExMxPjx4+Hh4XHPGMaMGYNPP/0Uzz//PKytrTF27FiD46+srMSTTz6JgQMHIj4+nnseL4B79lYAwMrKCjk5Odzf/7Rnzx6UlJQgLi4OUqmUtywqKgppaWmYNm0aXn/9dVRUVGDkyJHw9vZGaWkpVqxYAa1Wi8cee8zg/alXXV2NuLg4LFy4EFevXkVKSgoSExMhFP71uzI/Px9JSUmYOnUqTp06hZUrV+L99983elukbaDEQNqMn3/+GcOHD+feJyUlAQBiY2O5SzJffvlllJeXIz4+HqWlpXjooYewb98+2Nracutt2bIFiYmJCA0NhVAoRFRUFFasWGFwHGPHjoVOp8Pzzz8PoVBo8C//wsJCXLx4ERcvXmyQhJiBV9o4Ojo2uiwtLQ1hYWENkgJQlxjeffdd/Prrrxg6dChWr16NiRMnorCwEE5OThg4cCB++OEH+Pn5GRTH34WGhqJ79+545JFHoNFoEB0djddff51XZ+LEiaisrERQUBCsrKwwe/bsNn3vCGkaPfOZEIKrV6/Cx8cHp0+f5k2JMWnSJJSWljY5XciwYcMwYMAALF++3CyxGRIDMS0aYyCEcAYPHozBgwdbOgwAwI8//gh7e3ts2bLF0qH869CpJEII7rvvPm7OKbFYbOFo6gQGBuLMmTMAAHt7e8sG8y9Dp5IIIYTw0KkkQgghPJQYCCGE8FBiIIQQwkOJgRBCCA8lBkIIITyUGAghhPBQYiCEEMJDiYEQQggPJQZCCCE8/w/UbPj2IHX7qQAAAABJRU5ErkJggg==\n",
      "text/plain": [
       "<Figure size 400x300 with 1 Axes>"
      ]
     },
     "metadata": {},
     "output_type": "display_data"
    },
    {
     "name": "stdout",
     "output_type": "stream",
     "text": [
      "MAE: 0.04774334700862667\n",
      "RMSE: 0.060108293232813394\n",
      "R2: 0.999906806044351\n"
     ]
    }
   ],
   "source": [
    "fig = plt.figure(figsize=(4,3))\n",
    "ax = fig.add_subplot(1,1,1)\n",
    "ax.plot([0., 20.], [0., 0.], \"k\", linewidth=1., zorder=0)\n",
    "for x, y in zip(all_exp_pks, all_sel_pks):\n",
    "    ax.scatter(x, y-x, s=15, linewidth=0., zorder=1)\n",
    "    print(y-x)\n",
    "\n",
    "ax.set_xlim(0., 20.)\n",
    "ax.set_xlabel(\"100 kHz MAS [ppm]\")\n",
    "ax.set_ylabel(\"PIPNet - 100 kHz MAS [ppm]\")\n",
    "fig.tight_layout()\n",
    "fig.savefig(f\"{fdir}peak_pos_diff.pdf\")\n",
    "plt.show()\n",
    "plt.close()\n",
    "\n",
    "print(\"MAE:\", np.mean(np.abs(pks_exp - pks_sel)))\n",
    "print(\"RMSE:\", np.sqrt(np.mean(np.square(pks_exp - pks_sel))))\n",
    "\n",
    "slope, intercept, r_value, p_value, std_err = scipy.stats.linregress(pks_exp, pks_sel)\n",
    "print(\"R2:\", r_value**2)"
   ]
  },
  {
   "cell_type": "code",
   "execution_count": 18,
   "id": "73a8b2b4-ca53-4269-bf8e-b004db76eadb",
   "metadata": {},
   "outputs": [
    {
     "name": "stdout",
     "output_type": "stream",
     "text": [
      "2.165802004302922 1.474759996694771\n",
      "1.0678641617172486 8.335482269070898\n"
     ]
    }
   ],
   "source": [
    "print(np.mean(lws_exp_hz / lws_sel_hz), np.std(lws_exp_hz / lws_sel_hz))\n",
    "print(np.min(lws_exp_hz / lws_sel_hz), np.max(lws_exp_hz / lws_sel_hz))"
   ]
  },
  {
   "cell_type": "code",
   "execution_count": 19,
   "id": "29c07152-8115-4257-b5a4-4ea5430e4235",
   "metadata": {},
   "outputs": [
    {
     "name": "stdout",
     "output_type": "stream",
     "text": [
      "5.660978937295878 3.8950608956354467\n",
      "0.9175761606916452 18.987034002013687\n"
     ]
    }
   ],
   "source": [
    "print(np.mean(lws_exp_hz / lws_pip_hz), np.std(lws_exp_hz / lws_pip_hz))\n",
    "print(np.min(lws_exp_hz / lws_pip_hz), np.max(lws_exp_hz / lws_pip_hz))"
   ]
  },
  {
   "cell_type": "code",
   "execution_count": 20,
   "id": "d7a697c6-b9b8-48d7-8dd8-68b3ce9beb93",
   "metadata": {},
   "outputs": [
    {
     "name": "stdout",
     "output_type": "stream",
     "text": [
      "0.16101714502440745 0.21684123337267847\n"
     ]
    }
   ],
   "source": [
    "x = np.concatenate(all_pip_lws)\n",
    "y = np.concatenate(all_sel_lws)\n",
    "\n",
    "print(np.mean(np.abs(x - y)), np.sqrt(np.mean(np.square(x - y))))"
   ]
  },
  {
   "cell_type": "code",
   "execution_count": 21,
   "id": "74a13d38-b6ce-4d4f-ac1d-fbc0f87ef489",
   "metadata": {},
   "outputs": [
    {
     "name": "stdout",
     "output_type": "stream",
     "text": [
      "0.07412651621285193 0.08715712943327265\n",
      "0.9996566452278\n"
     ]
    }
   ],
   "source": [
    "x = np.concatenate(all_pip_pks)\n",
    "y = np.concatenate(all_sel_pks)\n",
    "\n",
    "print(np.mean(np.abs(x - y)), np.sqrt(np.mean(np.square(x - y))))\n",
    "\n",
    "slope, intercept, r_value, p_value, std_err = scipy.stats.linregress(x, y)\n",
    "print(r_value**2)"
   ]
  },
  {
   "cell_type": "code",
   "execution_count": 22,
   "id": "9f02b0d3",
   "metadata": {
    "tags": []
   },
   "outputs": [],
   "source": [
    "def plot_lw(all_lws_fit, all_lws_net, all_pks_fit, all_pks_net, compounds, save):\n",
    "\n",
    "    fig = plt.figure(figsize=(8,3))\n",
    "    ax1 = fig.add_subplot(1,2,1)\n",
    "    ax2 = fig.add_subplot(1,2,2)\n",
    "    \n",
    "    ax1.plot([0., 0.5], [0., 0.5], \"k\", zorder=0)\n",
    "    ax2.plot([0., 15.], [0., 15.], \"k\", zorder=0)\n",
    "\n",
    "    for lws_fit, lws_net in zip(all_lws_fit, all_lws_net):\n",
    "        ax1.scatter(lws_fit, lws_net, s=10, linewidths=0., zorder=1)\n",
    "\n",
    "    hs = []\n",
    "    for pks_fit, pks_net in zip(all_pks_fit, all_pks_net):\n",
    "        h = ax2.scatter(pks_fit, pks_net, s=10, linewidths=0., zorder=1)\n",
    "        hs.append(h)\n",
    "        \n",
    "    ax1.set_xlabel(\"PIP linewidth [ppm]\")\n",
    "    ax1.set_ylabel(\"PIPNet linewidth [ppm]\")\n",
    "    ax2.set_xlabel(\"PIP peak [ppm]\")\n",
    "    ax2.set_ylabel(\"PIPNet peak [ppm]\")\n",
    "\n",
    "    ax2.legend(hs, compounds, bbox_to_anchor=(1., 1.))\n",
    "\n",
    "    ax1.set_xlim(0., 0.5)\n",
    "    ax1.set_ylim(0., 0.5)\n",
    "    ax2.set_xlim(0., 15.)\n",
    "    ax2.set_ylim(0., 15.)\n",
    "    fig.tight_layout()\n",
    "\n",
    "    plt.savefig(f\"{save}_preds.pdf\")\n",
    "    plt.close()\n",
    "\n",
    "    fig = plt.figure(figsize=(8,3))\n",
    "    ax1 = fig.add_subplot(1,2,1)\n",
    "    ax2 = fig.add_subplot(1,2,2)\n",
    "\n",
    "    for lws_fit, lws_net in zip(all_lws_fit, all_lws_net):\n",
    "        ax1.scatter(lws_fit, lws_net - lws_fit, s=10, linewidths=0.)\n",
    "\n",
    "    for pks_fit, pks_net in zip(all_pks_fit, all_pks_net):\n",
    "        ax2.scatter(pks_fit, pks_net - pks_fit, s=10, linewidths=0.)\n",
    "\n",
    "    ax1.set_xlabel(\"PIP linewidth [ppm]\")\n",
    "    ax1.set_ylabel(\"linewidth difference [ppm]\")\n",
    "    ax2.set_xlabel(\"PIP peak [ppm]\")\n",
    "    ax2.set_ylabel(\"peak difference [ppm]\")\n",
    "\n",
    "    lw_mae = np.mean(np.abs(np.concatenate(all_lws_fit) - np.concatenate(all_lws_net)))\n",
    "    pk_mae = np.mean(np.abs(np.concatenate(all_pks_fit) - np.concatenate(all_pks_net)))\n",
    "\n",
    "    ax1.title.set_text(f\"MAE = {lw_mae:.2f} ppm\")\n",
    "    ax2.title.set_text(f\"MAE = {pk_mae:.2f} ppm\")\n",
    "\n",
    "    ax2.legend(compounds, bbox_to_anchor=(1., 1.))\n",
    "\n",
    "    fig.tight_layout()\n",
    "\n",
    "    plt.savefig(f\"{save}_preds_diff.pdf\")\n",
    "    plt.close()\n",
    "    \n",
    "    return"
   ]
  },
  {
   "cell_type": "code",
   "execution_count": 23,
   "id": "3cc3492b-96fe-4221-b2fc-46eec98d5eaa",
   "metadata": {},
   "outputs": [],
   "source": [
    "plot_lw(all_pip_lws, all_sel_lws, all_pip_pks, all_sel_pks, compounds, f\"{fdir}linewidths_sel\")\n",
    "plot_lw(all_exp_lws, all_sel_lws, all_exp_pks, all_sel_pks, compounds, f\"{fdir}linewidths_sel_exp\")"
   ]
  },
  {
   "cell_type": "code",
   "execution_count": 24,
   "id": "05b3fe5a-59f5-4226-b65d-79aa1ece29c7",
   "metadata": {},
   "outputs": [],
   "source": [
    "def plot_integrals(all_X_int, all_y_int, compounds, int_regions, w=0.2, label_h=0.1, show=True, save=None):\n",
    "    \n",
    "    # Compound separations\n",
    "    sep = []\n",
    "    mid = []\n",
    "    labels = []\n",
    "    bounds = []\n",
    "    i = 0\n",
    "    for k in compounds:\n",
    "        if k in int_regions:\n",
    "            l = len(int_regions[k])\n",
    "            labels.append(k)\n",
    "            sep.append(i+l - 0.5)\n",
    "            mid.append(i + (l / 2) - 0.5)\n",
    "            i += l\n",
    "            bounds.append([r[1] for r in int_regions[k][:-1]])\n",
    "    sep = sep[:-1]\n",
    "    \n",
    "    err_avg = []\n",
    "    err_std = []\n",
    "    for xint, yint in zip(all_X_int, all_y_int):\n",
    "        err_avg.append(np.mean(np.abs(xint-yint)))\n",
    "        err_std.append(np.std(np.abs(xint-yint)))\n",
    "    \n",
    "    x = np.array(range(i))\n",
    "    \n",
    "    xint = np.concatenate(all_X_int)\n",
    "    yint = np.concatenate(all_y_int)\n",
    "    \n",
    "    M = max(np.max(xint), np.max(yint)) * 1.1\n",
    "    \n",
    "    fig = plt.figure(figsize=(i*0.4,3))\n",
    "    ax = fig.add_subplot(1,1,1)\n",
    "    \n",
    "    ax.bar(x-(w/2), xint, width=w)\n",
    "    ax.bar(x+(w/2), yint, width=w)\n",
    "    \n",
    "    ax.legend([\"100 kHz MAS\", \"PIPNet\"], bbox_to_anchor=(0.,0.9), loc=\"upper left\")\n",
    "    \n",
    "    for s in sep:\n",
    "        ax.plot([s, s], [0., M], \"k\")\n",
    "    \n",
    "    lx = 0.5\n",
    "    for b in bounds:\n",
    "        for bi in b:\n",
    "            ax.plot([lx, lx], [0, label_h], \"k:\")\n",
    "            ax.text(lx, label_h, f\" {bi} ppm\", rotation=90, ha=\"center\", va=\"bottom\", size=8)\n",
    "            lx += 1\n",
    "        lx += 1\n",
    "    \n",
    "    for em, es, m in zip(err_avg, err_std, mid):\n",
    "        ax.text(m, M*0.99, f\"mae: {em:.3f}\\n±{es:.3f}\", ha=\"center\", va=\"top\", size=8)\n",
    "    \n",
    "    ax.set_xticks(mid)\n",
    "    ax.set_xticklabels(labels)\n",
    "    \n",
    "    ax.set_ylabel(\"Relative integral\")\n",
    "    \n",
    "    ax.set_ylim(0., M)\n",
    "    ax.set_xlim(-0.5, i-0.5)\n",
    "    \n",
    "    if save is not None:\n",
    "        plt.savefig(save)\n",
    "    \n",
    "    if show:\n",
    "        plt.show()\n",
    "    \n",
    "    plt.close()\n",
    "    \n",
    "    return"
   ]
  },
  {
   "cell_type": "code",
   "execution_count": 25,
   "id": "96badcf2-6e61-46af-9227-ad3c525ec293",
   "metadata": {},
   "outputs": [
    {
     "data": {
      "image/png": "iVBORw0KGgoAAAANSUhEUgAABAgAAAESCAYAAABw7OdAAAAAOXRFWHRTb2Z0d2FyZQBNYXRwbG90bGliIHZlcnNpb24zLjYuMCwgaHR0cHM6Ly9tYXRwbG90bGliLm9yZy89olMNAAAACXBIWXMAAA9hAAAPYQGoP6dpAAByu0lEQVR4nO3dd1gU1/s28HtBilQ7iIJg76CgBo0lEcVoYouJsWIjMQYbMVFj10RMUdFoxCiI+rWgscREY1Ri7733hlEkVhAQFJj3D17m50pxF3bnwM79ua69dGdn5znznDNlDzNzNJIkSSAiIiIiIiIiVTMTXQAiIiIiIiIiEo8dBERERERERETEDgIiIiIiIiIiYgcBEREREREREYEdBEREREREREQEdhAQEREREREREdhBQEREREREREQAiokugNIyMjJw79492NvbQ6PRiC4OERERERERkdFIkoRnz57BxcUFZmZ5XyOgug6Ce/fuwdXVVXQxiIiIiIiIiBRz584dVKxYMc95VNdBYG9vDyAzOQ4ODoJLY/qSkpLg4uICILNzxtbWVnCJyFSxrSmPOSelsK2pC+ublMK2pjzmXIyEhAS4urrKv4XzoroOgqzbChwcHNhBoABzc3P5/w4ODtwJkNGwrSmPOSelsK2pC+ublMK2pjzmXCxdbrHnQwqLoD///BM1a9ZEtWrV0LVrVyQkJOQ4X0ZGBoYOHYoqVaqgatWqmDdvnk6fzZ07F3Xr1kW9evVQv359/O9//zP6OlHuDFHfmzdvhre3N6ysrDBixAit702ePBlly5aFl5cXvLy80KtXL2OuDr2BIepbl234+fPnqF27Nry8vIy1KqQDY2/fcXFx6Nq1K+rXr49atWohNDTUiGtDxmTsfcPq1avh5eWFunXrom7dupg5c6bR14mMx9j7li+++EI+b/Dy8oK1tTXmzp1rzFWiPBi7vgFg3bp1qFevnryPuHXrlpHWpmgwRM6B3PP6pvowKkll4uPjJQBSfHy86KLky7Nnz6Ry5cpJFy9elCRJkr744gtp1KhROc67dOlS6d1335XS0tKkR48eSW5ubtK5c+fe+NmOHTukp0+fSpIkSTExMVLp0qWla9eu5au8iYmJEgAJgJSYmJivZaiZoer78uXL0qlTp6Rx48ZJw4cP1/repEmTsk0rikyhrRmqvnXZhocOHSoNGjRI8vT0zHd5TSHnIimxfffs2VMaN26cJEmZ9eXp6SkdOXLEeCtlJGpva0rsG/bt2yfFxsZKkiRJT58+lapUqSLt3LnTyGuWM7XXd0EpsW95VWxsrGRtbS23n6LEFNqaEvV94sQJqUaNGtLdu3clSZKkhIQEKSkpKV/lZc7/L+d55VXX7U9X+vwG5hUE+aDRaPDdd9+hSZMmcHd3x8aNGxESEgIfHx9Uq1YNu3btAgCkpaXB398fPj4+qFOnDnr27ImkpCR5OcuXL0eTJk3QsGFDtGjRAqdPn35j7L/++gsNGjRAzZo1AQBDhgzBqlWrcpw3KioKgYGBMDc3R6lSpdC9e3d53rw+a926NRwdHQEArq6ucHZ2xp07d/Kdr6LOFOq7evXq8PT0RLFiqrurSG+mUN9v2oZ37NiBu3fv8moRmEZ957V9nz59Gu3btwcA2NraokWLFli+fLleOaJMptBW8to3NGvWDM7OzgAAR0dH1KxZU/V/ISwIU2gvup47LF26FP7+/nL7USNTr++ZM2ciODhYfnaAvb09bGxs9MqRoZlCzvPKq8hzd3YQ5JOdnR0OHz6M8PBw9O7dG+XLl8exY8cwffp0fPXVVwAy77FZuXIljh07hnPnzsHR0RE///wzAGD//v1YtWoV9uzZgxMnTuC7775Dz549AWQ+sCO3y35jYmJQqVIl+b27uztiY2ORlpam07wxMTFv/OxVO3bswJMnT9CoUSM9M2Rainp9v8natWvh6emJd999Fzt37tTpO6bMlOr79W346dOn+Prrr7FgwYL8JccEmVJ9v87b2xsrV65ERkYGHjx4gL///ps/+grAlNpKXsf3Cxcu4ODBg/Dz89M9OZSNKbWXvERERGDgwIF6fccUmXJ9X7hwATExMWjZsiUaNGiACRMmID09XefcGEtRz3lhzSv/nJhP3bt3BwD4+PggKSkJn3zyCQCgcePGuHr1KoDM8SZnz56NzZs3Iy0tDfHx8WjatCkA4Pfff8fp06fRpEkTeZmPHz/G8+fP4eLiglOnTim7Qjk4e/Ys+vfvj6ioKNU/QMSU63vw4MEYN24cLCwssH//fnTp0gVHjx7V2pmpjanUd07bcFBQEL755huUK1cOFy5cUKQchZ2p1HdOZs6ciVGjRqFBgwYoV64cWrVqhQcPHggrT1FnKm0lr+P7v//+i06dOiEsLOyNQ2FR3kylveRl7969ePbsmXylkpqZcn2npaXh5MmT2Lp1KzIyMtCxY0csWLAAQUFBwsoEFP2cF9a8FoorCObPnw93d3dYW1ujSZMmOHLkSK7ztmrVChqNJturQ4cOCpYYsLa2BvB/T+J89X1W79HKlSvxzz//YPfu3Th79ixGjRqFlJQUAJmNNSAgAKdOnZJfsbGxKF68eJ5x3dzccPv2bfn9rVu3UL58+RwvP8lpXjc3tzd+BmT2aL3//vuIiIjA22+/rXtiTFRRr++8ODs7w8LCAkDmJaYNGjTAsWPH3vg9U2YK9Z3bNrxv3z6MGjUK7u7u+OSTT3DhwgXUqFFDr/yYGlOo79yUKVMGkZGROH36NLZv3w6NRoM6deq88XuUM1NoK3kd3+/duwc/Pz+MHz8eH330kc55oZyZQnt5k/DwcAQEBGg9mV6tTLm+3dzc8OGHH6J48eKwtbVF165dcejQoTd+z9iKes4La16FdxBERUUhODgYkyZNwokTJ+Dp6Ql/f3/8999/Oc6/fv16xMbGyq9z587B3Ny8UB7Injx5gjJlysDBwQHPnj1DZGSk/FnHjh3xv//9T77EJCMjQ6cfZe3atcOJEydw6dIlAMAvv/wi95a97qOPPsKiRYuQnp6Ox48fIyoqSu5py+uzixcvon379vj111/Rpk2bgqRAVQpzfefl33//lf9/9epVnDp1CvXq1Xvj99SuMNd3XtvwrVu35Nfq1atRu3ZtXL58OT8pUJXCXN95efToEV6+fAkAOHnyJDZu3IghQ4a88XuUf4W5reS1b4iNjUXr1q0xevRoBAQE5GfVKR8Kc3t5k4SEBPz2228YMGCATvNT0a3vnj17Ytu2bcjIyEBaWhq2bdsGT09PHdZYvMKc80Kb1wI/ErGAGjduLH3xxRfy+/T0dMnFxUUKCQnR6fuzZ8+W7O3tdX4KpiFGMQAgPXnyRJKkzKdYvprGO3fuSLa2tpIkZT4FuHXr1lL16tWlZs2aScOGDZM6deokz7tq1SqpYcOGUv369aWaNWtKX375pSRJknT37t08nyz++++/SzVq1JCqVKkiderUSX4isSRJkqenp/wkzLS0NGnIkCGSh4eHVLlyZSk0NFSeL6/P/Pz8pBIlSkienp7ya+vWrfnKlSk8qdQU6nvHjh1ShQoVJHt7e8nOzk6qUKGC9Pvvv0uSJEl9+/aV6tSpI3l6ekoNGzaU1q5dW6B8iWKotmYK9a3rNrxz507Vj2JgCvWd1/a9ZcsWqWrVqlLNmjWlRo0aSbt37y5QvkQpDG3NFNpKXvuGQYMGSTY2NlqfRUREFChn+VUY6rugTKG95LVvkSRJWrhwodSiRYt856gw4LmDbvWdnp4uffnll1LNmjWlOnXqSIMHD5ZSU1PzlSvm/P9ynlde37T96Uuf38AaSZIk43dD5OzFixewsbHBb7/9hs6dO8vTAwIC8PTpU/z+++9vXEa9evXg6+uLX3/9NcfPU1NTkZqaKr9PSEiAq6sr4uPj4eDgUOB1oLwlJSXBzs4OAJCYmKj6ZxmQ8bCtKY85J6WwrakL65uUwramPOZcjISEBDg6Our0G1joLQYPHz5Eeno6nJyctKY7OTnh/v37b/z+kSNHcO7cOQwaNCjXeUJCQuDo6Ci/XF1dC1xuIiIiIiIiIlMj/BkEBREeHo569eqhcePGuc4zduxYxMfHy69XxwInIiIiIiIiokxChzksU6YMzM3NERcXpzU9Li4Ozs7OeX43KSkJq1evxtSpU/Ocz8rKClZWVgUuKxEREREREZEpE3oFgaWlJby9vREdHS1Py8jIQHR0NHx9ffP87tq1a5GamorevXsbu5hGlZGRgaFDh6JKlSqoWrUq5s2bl+u8V69eRdOmTVG9enU0atQI58+f1+mzYcOGwd3dHRqNplCMmatmStT3li1b0LBhQ3h5eaFu3bpYunSpUdeJcqdEfW/duhU+Pj6oX78+3nrrLZw+fdqo60S5U6K+3d3dUaNGDXh5ecHLywtRUVFGXScyHmO3l0ePHsntxMvLC9WrV0exYsXw+PFjo68bGRaPJeqiRH2npqYiKCgI1apVQ7169Yr876mCMlTO27Zti/r168PLywvNmzfHyZMn5c+K1PE7349CNJDVq1dLVlZWUmRkpHThwgXp008/lUqUKCHdv39fkiRJ6tOnjzRmzJhs33v77bel7t276x3PEKMY5FfLli2lmzdvak1bunSp9O6770ppaWnSo0ePJDc3N+ncuXM5fv+dd96RlixZIkmSJK1du1by8fHR6bPdu3dLd+7ckSpVqiSdPHnSkKv0RqbwJOL8ElHfGRkZUsmSJaXTp09LkiRJN2/elKysrKSEhATDrlwhJLqtiajvx48fS6VKlZKXuWfPHqlOnTqGXbE8iM65SKL25yL244VBUW9rotrLq3788Ufp/fffL/C6KKGo13dBqPFYIpLotiZq3zBixAgpKChIysjIkCRJkmJjYw23Um9gyjnPGlVBkiRp/fr1Uv369eX3oo/f+vwGFt5BIEmS9PPPP0tubm6SpaWl1LhxY+nQoUPyZy1btpQCAgK05r906ZIEQNq2bZvesQpbB0H79u2lVatWye+/+uorady4cdm+GxcXJ9nb20svX76UJCnzh6CTk5N09erVPD97FTsIlCWivjMyMqRSpUrJQ5mdPn1acnFxyfdQNEWJ6LYmor6PHj0qVatWTWtZ9vb20vHjxw28djkTnXORRO3PRZ9giFLU25ro478kSVLNmjWlDRs2GG6ljKio13dBqPFYIpLotiaivhMTEyV7e3shv4UkyXRz/rolS5ZoDZMo+vitz29goc8gyBIUFISgoKAcP9u1a1e2aTVq1IAkbnRGvfTt2xdnzpwBAFy7dg3t27eHpaUlAGDjxo2IiYlBpUqV5Pnd3d1x6NChbMu5c+cOypcvj2LFMqtMo9HAzc0NMTExcHR0zPWzqlWrGnsV6RWFob6joqLQtWtX2Nra4smTJ1i/fr1cBjIs0fXt7e2NR48e4cCBA2jatCk2bdqEZ8+e4datW2jYsKGxV191RNd31v68b9++kCQJjRs3xowZM1C2bFmjrjflT2FpLwBw4MABPHnyBO+//77R1pfyT3Rb4bFEWaLrOzk5GaVKlcL06dOxY8cOFC9eHJMnT0br1q2NverCKJHzV4/RO3fuBJB52+/r5SgKx+9C0UFgypYtWyb/v1WrVoiMjIS7u7u4ApFRia7vtLQ0fPvtt1i/fj1atGiBo0ePomPHjjh79izKlCmjWDnUQnR9Ozo64rfffsPYsWORmJgIX19f1K5dWz5wkWGJrm8A2LNnD9zc3PDy5UuMHz8eAQEB2U5AqHAoDO0lS3h4OPr27ct9QyEluq3wWKIs0fWdlpaG27dvo3bt2pgxYwZOnjyJNm3a4Pz589mGnjcVSuY8K9bSpUsxevRo+RhdlI7fRXqYQ1Pg5uaG27dvy+9v3boFNze3bPO5uroiNjYWaWlpAABJkhATEwM3N7c8P6PCxdj1ferUKdy7dw8tWrQAADRq1AgVK1bUekgKKUeJ7fudd97B7t27cfz4ccycORP37t1D7dq1FVg7ep0S9Z31r4WFBUaMGIG9e/cae7XISJQ6/icmJmLNmjUYMGCAkdeIjIXHEnUxdn27ubnBzMwMvXr1AgA0aNAAHh4eOHv2rAJrVzgZIuevCwgIwM6dO/Ho0SM5BlBEjt8Gv8GhkBP5DIKcLFmyJNtDMc6cOZPjvC1bttR6KIa3t7dOn2XhMwjEM3Z9379/X7Kzs5MuXLggSZIkXb16VSpZsqR0+/Zt461UIVEY25oS2/e9e/fk/48bN07q2rWr4VckF4Ux5yIZu74TExO1HoA0c+ZMqXnz5kZZl8LGFNuaUsf/xYsXS82aNTPKOhiLKdZ3QZj6sUSkwtjWlKjvNm3aSJs3b5YkSZJu3LghlS5dWvr333/1L+wkh5xfeTDVnD958kS6e/euPN+GDRukChUqSBkZGYXi+F3kHlKoJKU7CPr06SN5enrm+Lp586aUlpYmDRkyRPLw8JAqV64shYaGyt/9/fffpYEDB8rvL126JL311ltStWrVJG9vb62Gm9dnn376qVShQgXJ3NxcKleunFSlShVF1l2SCudOwJgKQ32vXLlSqlu3rlS/fn2pbt260ooVK5RZecFEtLXCUN+DBg2SatSoIVWpUkXq3bu31gHI2Lh9K1vf169fl7y8vKR69epJdevWlTp27JjtQUumqii2NdHtJYuvr68UERFh9PWtNPrPHF/5URTruyAKQ1sReSwRSa3nDtevX5datWolny/+9ttv+VuZItJBoETOb926JTVq1EjOaevWreU/zBaG47c+v4E1klREnvZnIAkJCXB0dER8fDwcHBxEF8fkJSUlwc7ODkDmZY62traCS0Smim1Necw5KYVtrfBzH7M5x+m3ZnTQe1msb1IK21oBTXbMZXp8rl9hzsXQ5zcwnz5CRKQihjyJJyIiItOX67mDtcIFIUXwIYVERERERERExA4CIiIiIiIiImIHARERERERERGBHQREREREREREBD6kMFfp6el4+fKl6GIUeampqahUqZL8f3Nzc8ElMixLS0uYmbGfjYiIiIiIij52ELxGkiTcv38fT58+FV0Uk5CRkYGwsDAAQGxsrMn9mDYzM4OHhwcsLS1FF4WIiIiIiKhA2EHwmqzOgXLlysHGxgYajUZ0kYq09PR0PH/+HADg7u5uUlcQZGRk4N69e4iNjYWbmxvbChERERERFWnsIHhFenq63DlQunRp0cUxCenp6fL/ra2tTaqDAADKli2Le/fuIS0tDRYWFqKLQ0REVLhMdsxleryy5SAiIp2Y1vXeBZT1zAEbGxvBJaGiIuvWglc7QoiIiIiIiIoidhDkgJeKk67YVoiIiIiIyFTwFgMiIuJlwERERETEKwiIiIiIiIiIiFcQ6Mx9zGZF492a0UHReAWh0WiwYcMGdO7cWXRRiIiIiIiIKJ94BYGJ2LNnDz744AO4uLhAo9Fg48aN2eaRJAkTJ05E+fLlUbx4cfj5+eHq1ata8zx+/Bi9evWCg4MDSpQogYEDByIxMbFAZfvss88wc+bMbNMjIyNRokSJfC+3X79+0Gg0GDx4cLbPvvjiC2g0GvTr1y/bZwcPHoS5uTk6dMi5E2bDhg1466234OjoCHt7e9SpUwcjRozIdzmJiIiIiIiKAnYQmIikpCR4enpi/vz5uc7zww8/YO7cuQgLC8Phw4dha2sLf39/pKSkyPP06tUL58+fx/bt2/Hnn39iz549+PTTT5VYhXxxdXXF6tWr8fz5c3laSkoKVq5cCTc3txy/Ex4ejqFDh2LPnj24d++e1mfR0dHo3r07PvzwQxw5cgTHjx/Hd999J49wQUREREREZKqEdxDMnz8f7u7usLa2RpMmTXDkyJE853/69Cm++OILlC9fHlZWVqhevTq2bNmiUGkLr/feew/ffvstunTpkuPnkiQhNDQU48ePR6dOnVC/fn0sW7YM9+7dk682uHjxIrZu3YrFixejSZMmePvtt/Hzzz9j9erV2X5I52XSpEkoX748zpw5o9c6uLu7Q6PRZHvlpWHDhnB1dcX69evlaevXr4ebmxsaNGiQbf7ExERERUXh888/R4cOHRAZGan1+R9//IFmzZrhq6++Qo0aNVC9enV07tw5z44XIiIiIiIiUyC0gyAqKgrBwcGYNGkSTpw4AU9PT/j7++O///7Lcf4XL16gTZs2uHXrFn777TdcvnwZixYtQoUKFRQuedFz8+ZN3L9/H35+fvI0R0dHNGnSBAcPHgSQeel9iRIl4OPjI8/j5+cHMzMzHD58+I0xJEnC0KFDsWzZMuzduxf169fXq4xHjx5FbGwsYmNj8e+//+Ktt95C8+bN3/i9AQMGYMmSJfL7iIgI9O/fP8d516xZg5o1a6JGjRro3bs3IiIiIEmS/LmzszPOnz+Pc+fO6VV2IiIiIiKiok7oQwpnzZqFwMBA+cdcWFgYNm/ejIiICIwZMybb/BEREXj8+DEOHDgACwsLAJl/dc5LamoqUlNT5fcJCQmGW4Ei5P79+wAAJycnrelOTk7yZ/fv30e5cuW0Pi9WrBhKlSolz5ObtLQ09O7dGydPnsS+ffuyddr89ttv+OOPP7J9x9raWn5ftmxZ+f/Dhw9HbGwsjh49+sZ16927N8aOHYvbt28DAPbv34/Vq1dj165d2eYNDw9H7969AQDt2rVDfHw8du/ejVatWgEAhg4dir1796JevXqoVKkS3nrrLbRt2xa9evWClZXVG8tCRERERERUVAm7guDFixc4fvy41l+0zczM4OfnJ/9F+3WbNm2Cr68vvvjiCzg5OaFu3bqYPn060tPTc40TEhICR0dH+eXq6mrwdSFg5MiROHz4MPbs2ZPjFR3t2rXD8ePHcerUKfk1derUHJf166+/Ijw8HJs2bdLqNMhN2bJl5dsFlixZgg4dOqBMmTLZ5rt8+TKOHDmCHj16AMjs/OjevTvCw8PleWxtbbF582Zcu3YN48ePh52dHb788ks0btwYycnJuqaDiIiIiIioyBHWQfDw4UOkp6fn+Rft1924cQO//fYb0tPTsWXLFkyYMAEzZ87Et99+m2ucsWPHIj4+Xn7duXPHoOtRVDg7OwMA4uLitKbHxcXJnzk7O2e7vSMtLQ2PHz+W58lNmzZtcPfuXfz99985fm5nZ4eqVatqvV6/WgEAdu7cKd+moM8tCgMGDEBkZCSWLl2KAQMG5DhPeHg40tLS4OLigmLFiqFYsWJYsGAB1q1bh/j4eK15q1SpgkGDBmHx4sU4ceIELly4gKioKJ3LQ0REREREVNQIf0ihPjIyMlCuXDn8+uuv8Pb2Rvfu3TFu3DiEhYXl+h0rKys4ODhovdTIw8MDzs7OiI6OlqclJCTg8OHD8PX1BQD4+vri6dOnOH78uDzPP//8g4yMDDRp0iTP5Xfs2BErV67EoEGDsHr16nyV8dq1a+jWrRu++eYbdO3aVa/vtmvXDi9evMDLly/h7++f7fO0tDQsW7YMM2fO1LqK4fTp03BxccGqVatyXba7uztsbGyQlJSk9zoREREREREVFcKeQVCmTBmYm5vn+Rft15UvXx4WFhYwNzeXp9WqVQv379/HixcvYGlpadQyF2aJiYm4du2a/P7mzZs4deoUSpUqBTc3N2g0GowYMQLffvstqlWrBg8PD0yYMAEuLi7o3LkzgMxctmvXDoGBgQgLC8PLly8RFBSETz75BC4uLm8sQ5cuXbB8+XL06dMHxYoVQ7du3XQu//Pnz/HBBx+gQYMG+PTTT7WuInnT1QsAYG5ujosXL8r/f92ff/6JJ0+eYODAgXB0dNT67MMPP0R4eDgGDx6MyZMnIzk5Ge3bt0elSpXw9OlTzJ07Fy9fvkSbNm10Xh8iIiIiIqKiRlgHgaWlJby9vREdHS3/QM3IyEB0dDSCgoJy/E6zZs2wcuVKZGRkwMws8+KHK1euoHz58kbvHLg1o4NRl19Qx44dwzvvvCO/Dw4OBgAEBATIQ/l9/fXXSEpKwqeffoqnT5/i7bffxtatW7UeFLhixQoEBQWhdevWMDMzw4cffoi5c+fqXI5u3bohIyMDffr0gZmZGTp16qTT9+Li4nDp0iVcunQpW2fEq6MM5CWvq0PCw8Ph5+eXrXMAyOwg+OGHH3DmzBm0bNkS8+fPR9++fREXF4eSJUuiQYMG2LZtG2rUqKFTOYiIiIiIiIoijaTrry8jiIqKQkBAABYuXIjGjRsjNDQUa9aswaVLl+Dk5IS+ffuiQoUKCAkJAQDcuXMHderUQUBAAIYOHYqrV69iwIABGDZsGMaNG6dTzISEBDg6OiI+Pj7bD8qUlBTcvHkTHh4eWj+aKf/S09Nx8uRJAECDBg1y/Ot+UcY2U3gkJSXBzs4OQOYVNba2toJLVDi5j9mc4/Rb1j1z/sLk+Jyngzkn5bCtFX7ct1BRxLamG27fRV9ev4FfJ3SYw+7du+PBgweYOHEi7t+/Dy8vL2zdulV+cGFMTIx8pQAAuLq64u+//8bIkSNRv359VKhQAcOHD8fo0aNFrQIRERERERGRSRDaQQAAQUFBud5SkNM49r6+vjh06JCRS0VERERERESkLkVqFAMiIiIiIiIiMg52EBAREREREREROwiIiIiIiIiIiB0ERERERERERAR2EBARERERERER2EFARERERERERCgEwxwSERERERERFSbuYzbnOP3WjA4Kl0RZ7CDQ1WRHhePFKxuPiIiIiIiIVI23GJiIfv36QaPRQKPRwNLSElWrVsXUqVORlpaGXbt2QaPR4OnTpwAgv896OTk54cMPP8SNGzfk5bm7u0Oj0eDQoUNacUaMGIFWrVrpXK5bt26hUaNGuHz5siFWk4iIiIiIiIyEHQQmpF27doiNjcXVq1fx5ZdfYvLkyfjxxx9znf/y5cu4d+8e1q5di/Pnz+ODDz5Aenq6/Lm1tTVGjx6tRNGJiIiIiIhIMHYQmBArKys4OzujUqVK+Pzzz+Hn54dNmzblOn+5cuVQvnx5tGjRAhMnTsSFCxdw7do1+fNPP/0Uhw4dwpYtW/KMu3jxYtSqVQvW1taoWbMmfvnlF/mzqlWrAgB69+6NYsWK6XX1ARERERERESlHp2cQlCxZEhqNRqcFPn78uEAFIsMpXrw4Hj16pPO8APDixQt5moeHBwYPHoyxY8eiXbt2MDPL3p+0YsUKTJw4EfPmzUODBg1w8uRJBAYGwtbWFgEBATh48CB8fX0xf/58dOrUSY5DREREREREhYtOHQShoaFGLgYZkiRJiI6Oxt9//42hQ4e+cf7Y2Fj89NNPqFChAmrUqKH12fjx47FkyRKsWLECffr0yfbdSZMmYebMmejatSuAzE6FCxcuYOHChQgICEDZsmUBAI6OjnB2doa5ubkB1pCIiIiIiIgMTacOgoCAAGOXgwzgzz//hJ2dHV6+fImMjAz07NkTkydPxtGjR3Ocv2LFipAkCcnJyfD09MS6detgaWmpNU/ZsmUxatQoTJw4Ed27d9f6LCkpCdevX8fAgQMRGBgoT09LS4Ojo8KjPhAREREREVGBFGiYw5SUFK1L0gHAwcGhQAWi/HvnnXewYMECWFpawsXFBcWK5V29e/fuhYODA8qVKwd7e/tc5wsODsYvv/yi9WwBAEhMTAQALFq0CE2aNNH6jFcKEBERERERFS16dxAkJSVh9OjRWLNmTY73t7/6FHxSlq2trfxQQF14eHigRIkSb5zPzs4OEyZMwOTJk9GxY0d5upOTE1xcXHDjxg306tUrx+9mXZGQkZGhc7mIiIiIiIhIeXqPYvD111/jn3/+wYIFC2BlZYXFixdjypQpcHFxwbJly4xRRioEPv30Uzg6OmLlypVa06dMmYKQkBDMnTsXV65cwdmzZ7FkyRLMmjULQOZICVZWVjh48CDi4uIQHx8vovhERERERET0BnpfQfDHH39g2bJlaNWqFfr374/mzZujatWqqFSpElasWJHrX5KLvMnq/mFrYWGBadOmoWfPnlrTBw0aBBsbG/z444/46quvYGtri3r16mHEiBEAgGLFimHUqFFYvHgxFi5ciObNm2PXrl3KrwARERERERHlSe8OgsePH6Ny5coAMp83kDWs4dtvv43PP//csKUjnUVGRub6WatWrSBJUq7vc3Lr1q1s03r06IEePXpkm96zZ89sHQev6ty5Mzp37owGDRrw2QRERERERESFlN63GFSuXBk3b94EANSsWRNr1qwBkHllgS73sxMRERERERFR4aN3B0H//v1x+vRpAMCYMWMwf/58WFtbY+TIkfjqq6/yVYj58+fD3d0d1tbWaNKkCY4cOZLrvJGRkdBoNFova2vrfMUlIiIiIiIiokx632IwcuRI+f9+fn64dOkSjh8/jqpVq6J+/fp6FyAqKgrBwcEICwtDkyZNEBoaCn9/f1y+fBnlypXL8TsODg64fPmy/F6j0egdl4iIiIiIiIj+j15XELx8+RKtW7fG1atX5WmVKlVC165d89U5AACzZs1CYGAg+vfvj9q1ayMsLAw2NjaIiIjI9TsajQbOzs7yy8nJKV+xiYiIiIiIiCiTXh0EFhYWOHPmjMGCv3jxAsePH4efn9//FcjMDH5+fjh48GCu30tMTESlSpXg6uqKTp064fz587nOm5qaioSEBK3Xm2RkZOi3IqRab3rYIxERERERUVGh9y0GvXv3Rnh4OGbMmFHg4A8fPkR6enq2KwCcnJxw6dKlHL9To0YNREREoH79+oiPj8dPP/2Epk2b4vz586hYsWK2+UNCQjBlyhSdymNpaQkzMzPcu3cPZcuWhaWlJW9fKKD09HT5/ykpKSY1ioEkSXjw4AE0Gg0sLCxEF4eIiIiIiKhA9O4gSEtLQ0REBHbs2AFvb2/Y2tpqfT5r1iyDFS4nvr6+8PX1ld83bdoUtWrVwsKFCzFt2rRs848dOxbBwcHy+4SEBLi6uua4bDMzM3h4eCA2Nhb37t0zfOFVKCMjAw8fPgSQOXSimZnez8Us1DQaDSpWrGhSHR9ERERERKROencQnDt3Dg0bNgQAXLlyReszff/aXqZMGZibmyMuLk5relxcHJydnXVahoWFBRo0aIBr167l+LmVlRWsrKx0LpOlpSXc3NyQlpam9ddvyp/k5GR06NABAHDixAnY2NgILpFhWVhYsHOAiIiIiIhMgt4dBDt37jRYcEtLS3h7eyM6OhqdO3cGkPkX5+joaAQFBem0jPT0dJw9exbt27c3WLmyLhnnZeMFl56ejtu3bwPI7KzhkJRERERERESFk94dBIYWHByMgIAA+Pj4oHHjxggNDUVSUhL69+8PAOjbty8qVKiAkJAQAMDUqVPx1ltvoWrVqnj69Cl+/PFH3L59G4MGDRK5GkRERERERERFmt4dBF26dMnxVgKNRgNra2tUrVoVPXv2RI0aNXRaXvfu3fHgwQNMnDgR9+/fh5eXF7Zu3So/uDAmJkbrvvUnT54gMDAQ9+/fR8mSJeHt7Y0DBw6gdu3a+q4KEREREREREf1/encQODo6YuPGjShRogS8vb0BZN5b/vTpU7Rt2xZRUVH4/vvvER0djWbNmum0zKCgoFxvKdi1a5fW+9mzZ2P27Nn6FpuIiIiIiIiI8qB3B4GzszN69uyJefPmyX/Zz8jIwPDhw2Fvb4/Vq1dj8ODBGD16NPbt22fwAqveZMdcpscrWw4iIiIiIiK1MfHfY3p3EISHh2P//v1al/2bmZlh6NChaNq0KaZPn46goCA0b97coAVVG/cxm3OcfovP+CMiIiIiIiIj0HtQ+rS0NFy6dCnb9EuXLsnDAlpbW+s95CERERERERERiaP3FQR9+vTBwIED8c0336BRo0YAgKNHj2L69Ono27cvAGD37t2oU6eOYUtKREREREREREajdwfB7Nmz4eTkhB9++AFxcXEAACcnJ4wcORKjR48GALRt2xbt2rUzbEmJiIiIiIiIyGj07iAwNzfHuHHjMG7cOCQkJAAAHBwctOZxc3MzTOmIiIiIiIiISBF6P4MAyHwOwY4dO7Bq1Sr5WQP37t1DYmKiQQtHRERERERERMrQ+wqC27dvo127doiJiUFqairatGkDe3t7fP/990hNTUVYWJgxyklERERERERERqT3FQTDhw+Hj48Pnjx5guLFi8vTu3TpgujoaIMWjoiIiIiIiIiUofcVBHv37sWBAwdgaWmpNd3d3R137941WMGIiIiIiIiISDl6X0GQkZGB9PT0bNP//fdf2NvbG6RQRERERERERKQsvTsI2rZti9DQUPm9RqNBYmIiJk2ahPbt2xuybERERERERESkEL1vMZg5cyb8/f1Ru3ZtpKSkoGfPnrh69SrKlCmDVatWGaOMRERERERERGRkencQVKxYEadPn0ZUVBROnz6NxMREDBw4EL169dJ6aCERERERERERFR16dxDs2bMHTZs2Ra9evdCrVy95elpaGvbs2YMWLVoYtIBEREREREREZHx6dxC88847iI2NRbly5bSmx8fH45133snxAYZERERERGQ47mM25zj91owOCpeEiEyJ3g8plCQJGo0m2/RHjx7B1tbWIIUiIiIiIiIiImXpfAVB165dAWSOWtCvXz9YWVnJn6Wnp+PMmTNo2rSp4UtIREREREREREancweBo6MjgMwrCOzt7bUeSGhpaYm33noLgYGBhi8hERFREcbLgImIiKio0LmDYMmSJQAAd3d3jBo1ircTEBEREREREZkQvZ9BMGnSJIN3DsyfPx/u7u6wtrZGkyZNcOTIEZ2+t3r1amg0GnTu3Nmg5SEiIiIiIiJSG707COLi4tCnTx+4uLigWLFiMDc313rpKyoqCsHBwZg0aRJOnDgBT09P+Pv747///svze7du3cKoUaPQvHlzvWMSERERERERkTa9hzns168fYmJiMGHCBJQvXz7HEQ30MWvWLAQGBqJ///4AgLCwMGzevBkREREYM2ZMjt9JT09Hr169MGXKFOzduxdPnz4tUBmIiIiIiIiI1E7vDoJ9+/Zh79698PLyKnDwFy9e4Pjx4xg7dqw8zczMDH5+fjh48GCu35s6dSrKlSuHgQMHYu/evXnGSE1NRWpqqvw+ISGhwOUmIiIiIiIiMjV6dxC4urpCkiSDBH/48CHS09Ph5OSkNd3JyQmXLl3K8Tv79u1DeHg4Tp06pVOMkJAQTJkypaBFJSIiIiIq/CY75jI9XtlyEFGRpPczCEJDQzFmzBjcunXLCMXJ27Nnz9CnTx8sWrQIZcqU0ek7Y8eORXx8vPy6c+eOkUtJREREREREVPTofQVB9+7dkZycjCpVqsDGxgYWFhZanz9+/FjnZZUpUwbm5uaIi4vTmh4XFwdnZ+ds81+/fh23bt3CBx98IE/LyMgAABQrVgyXL19GlSpVtL5jZWUFKysrnctERESkCP6Vj4iIiAoZvTsIQkNDDRbc0tIS3t7eiI6OlocqzMjIQHR0NIKCgrLNX7NmTZw9e1Zr2vjx4/Hs2TPMmTMHrq6uBisbERERERERkZro3UEQEBBg0AIEBwcjICAAPj4+aNy4MUJDQ5GUlCSPatC3b19UqFABISEhsLa2Rt26dbW+X6JECQDINp2IiIiIiIiIdKdTB0FCQgIcHBzk/+claz5dde/eHQ8ePMDEiRNx//59eHl5YevWrfKDC2NiYmBmpvejEoiIiIiIiIiKHPcxm3OcfmtGB6PH1qmDoGTJkoiNjUW5cuVQokQJaDSabPNIkgSNRoP09HS9CxEUFJTjLQUAsGvXrjy/GxkZqXc8IiIiIiIiItKmUwfBP//8g1KlSgEAdu7cadQCEREREREREZHydOogaNmyZY7/JyIiIiIiIiIFKDACEm/uJyIiIiIiIiJ2EBARERERERFRPoY5JNOX61MzrXvm/AUDXtJCREREREREYvAKAiIiIiIiIiLKXwdBWloaduzYgYULF+LZs2cAgHv37iExMdGghSMiIiIiIiIiZeh9i8Ht27fRrl07xMTEIDU1FW3atIG9vT2+//57pKamIiwszBjlJCIiIiIiIiIj0vsKguHDh8PHxwdPnjxB8eLF5eldunRBdHS0QQtHRERERERERMrQ+wqCvXv34sCBA7C0tNSa7u7ujrt37xqsYERERERERESkHL2vIMjIyEB6enq26f/++y/s7e0NUigiIiIiIiIiUpbeHQRt27ZFaGio/F6j0SAxMRGTJk1C+/btDVk2IiIiIiIiIlKI3rcYzJw5E/7+/qhduzZSUlLQs2dPXL16FWXKlMGqVauMUUYiIiIiIiIiMjK9OwgqVqyI06dPY/Xq1Thz5gwSExMxcOBA9OrVS+uhhURERERERERUdOjdQZCSkgJra2v07t3bGOUhIiIiIiIiIgH0fgZBuXLlEBAQgO3btyMjI8MYZSIiIiIiIiIihendQbB06VIkJyejU6dOqFChAkaMGIFjx44Zo2xEREREREREpBC9Owi6dOmCtWvXIi4uDtOnT8eFCxfw1ltvoXr16pg6daoxykhERERERERERqZ3B0EWe3t79O/fH9u2bcOZM2dga2uLKVOmGLJsRERERERERKQQvR9SmCUlJQWbNm3CypUrsXXrVjg5OeGrr74yZNmIFOU+ZnOO02/N6KBwSYiIiIiIiJSndwfB33//jZUrV2Ljxo0oVqwYunXrhm3btqFFixbGKB8RERERERERKSBfzyB4/vw5li1bhvv372PhwoUF7hyYP38+3N3dYW1tjSZNmuDIkSO5zrt+/Xr4+PigRIkSsLW1hZeXF5YvX16g+ERERERERERqp/cVBHFxcbC3tzdYAaKiohAcHIywsDA0adIEoaGh8Pf3x+XLl1GuXLls85cqVQrjxo1DzZo1YWlpiT///BP9+/dHuXLl4O/vb7ByEckmO+YyPV7ZchAREREVArwtk8h06dRBkJCQAAcHBwCAJElISEjIdd6s+XQ1a9YsBAYGon///gCAsLAwbN68GRERERgzZky2+Vu1aqX1fvjw4Vi6dCn27duXYwdBamoqUlNTtdaFiIiIiIgMjH9UISrydLrFoGTJkvjvv/8AACVKlEDJkiWzvbKm6+PFixc4fvw4/Pz8/q9AZmbw8/PDwYMH3/h9SZIQHR2Ny5cv53qbQ0hICBwdHeWXq6urXmUkIiIiIiIiUgOdriD4559/UKpUKQDAzp07DRb84cOHSE9Ph5OTk9Z0JycnXLp0KdfvxcfHo0KFCkhNTYW5uTl++eUXtGnTJsd5x44di+DgYPl9QkICOwmIiIiIiIiIXqNTB0HLli3l/3t4eMDV1RUajUZrHkmScOfOHcOWLhf29vY4deoUEhMTER0djeDgYFSuXDnb7QcAYGVlBSsrK0XKRURERERERFRU6f2QQg8PD8TGxmZ7gODjx4/h4eGB9PR0nZdVpkwZmJubIy4uTmt6XFwcnJ2dc/2emZkZqlatCgDw8vLCxYsXERISkmMHARERERERERG9md7DHEqSlO3qAQBITEyEtbW1XsuytLSEt7c3oqOj5WkZGRmIjo6Gr6+vzsvJyMjQehAhEREREREREelH5ysIsu7j12g0mDBhAmxsbOTP0tPTcfjwYXh5eeldgODgYAQEBMDHxweNGzdGaGgokpKS5FEN+vbtiwoVKiAkJARA5kMHfXx8UKVKFaSmpmLLli1Yvnw5FixYoHdsIiIiIiIiIsqkcwfByZMnAWReQXD27FlYWlrKn1laWsLT0xOjRo3SuwDdu3fHgwcPMHHiRNy/fx9eXl7YunWr/ODCmJgYmJn934UOSUlJGDJkCP79918UL14cNWvWxP/+9z90795d79hERERERERElEnnDoKs0Qv69++POXPmwMHBwWCFCAoKQlBQUI6f7dq1S+v9t99+i2+//dZgsYmIiIiIiIgoHw8pXLJkiTHKQUREkx1zmR6vbDmIiIiISJX07iAAgGPHjmHNmjWIiYnBixcvtD5bv369QQpGlF/JyclYunQprl69irS0NHn63LlzBZaKiAxB5PbNfQuR6eL2TUSUSe8OgtWrV6Nv377w9/fHtm3b0LZtW1y5cgVxcXHo0qWLMcpIpJeuXbvCwsICjRo1grm5uejiEJEBidy+uW8hMl3cvomIMundQTB9+nTMnj0bX3zxBezt7TFnzhx4eHjgs88+Q/ny5Y1RRiK9xMTE4MKFC6KLQQXBS+0pFyK3b+5biEwXt28q7NzHbM5x+q0ZHRQuCZk6szfPou369evo0CGzIVpaWiIpKQkajQYjR47Er7/+avACEumrZs2aePjwoehiEJERiNy+uW8hMl3cvomIMul9BUHJkiXx7NkzAECFChVw7tw51KtXD0+fPkVycrLBC0ikr++++w6+vr5o1KgRrK2t5ekRERECS0U5ybU33DrHySZDrettCCK3b+5biEwXt28iokx6dxC0aNEC27dvR7169fDRRx9h+PDh+Oeff7B9+3a0bt3aGGUk0ktgYCB8fX3h4+PD+wiJTIzI7Zv7Fv3wclgqSrh9ExFl0ruDYN68eUhJSQEAjBs3DhYWFjhw4AA+/PBDjB8/3uAFJNLXkydPsGzZMtHFICIjELl9c99CZLq4fRMRZdK7g6BUqVLy/83MzDBmzBiDFsjUxMbGIjQ0NNuwOZs2bTJ6bLUO2ePp6Ym7d++iQoUKiscWmXO2NeUx58oTuX2rdd9y4cIFTJ48GdeuXdOKfebMGaPHFknk9i0ytlrrW+T2rdZjiVqPY2qtb5HUuj/PL506CBISEnReoIODQ74LY4q6du0Kb29vdO7cmUNyKeTBgweoW7cufH19te4jXL9+vdFjix6CjW1NWcy58kRu32rdt3zyySfo27cvgoKCVNXWRG/fomKrtb5Fb99qPJao9Tim1voWSXTORcXOL506CEqUKAGNRpPnPJIkQaPRID093SAFMxVJSUmYN2+ekNhqHbKnd+/e6N27t5DYInPOtqY85lx5Irdvte5bzM3NMWrUKCGxRRK5fYuMrdb6Frl9q/VYotbjmMHrW4+hoZlzdcXOL506CHbu3Gnscpgsb29vXL16FdWqVVM8dtaQPWXKlFE8tkgBAQEAMjutALyxc8uQROacbU15zLnyRG7fat23vPPOO9izZw9atGiheGyRRG7fImOrtb5Fbt9qPZao9Tim1voWSa378/zSqYOgZcuWxi6HyQoODkbTpk1RrVo1rUvW/vnnH6PHVuuQPTExMQgMDMTu3bsBZJ7sLFy4EG5ubkaPLTLnbGvKY86VJ3L7Vuu+pVu3bvD394e9vT2sra3lKwZv3Lhh9Ngiidy+RcZWa32L3L7VeixR63FMrfUtklr35/ml90MKAWDv3r1YuHAhbty4gbVr16JChQpYvnw5PDw88Pbbbxu6jEVa79698fnnn3NILgX17dsXHTp0wJo1ayBJEhYvXoy+ffti165dRo8tMudsa8pjzpUncvtW676lf//+mDNnjuFi63E5rEgit2+RsQ1e30WEyO1brccStR7H1FrfIql1f55fencQrFu3Dn369EGvXr1w4sQJpKamAgDi4+Mxffp0bNmyxeCFLOqmTp0qJK5ah+x58OABvvrqK/n9qFGjEBkZqUhs0TlnW1Mec64skdu3WvctdnZ2GDBggJDYoonavkXGVmt9i9y+AXUeS9R6HAPUWd+iqXF/nl9m+n7h22+/RVhYGBYtWgQLCwt5erNmzXDixAmDFs4UNGvWDKdOnRISO2vIHrWpWrUqrly5Ir+/cuWKYvf9iMw525rymHPlidy+1bpv6dChA/744w8hsUUy+PY92THnlxKx9aDW+ha5fav1WKLW45ha61skkTkXGTu/9L6C4PLlyzk+uMbR0RFPnz41RJlMyt69e7F48WJUrVpV674TJTpTRA7ZI1JiYiI8PT3RtGlTAMDBgwfRtGlTdO3aFYBx119kztnWlMecK0/k9q3WfcvPP/+M+Ph4FC9eHFZWVvI96Y8fPzZ6bJFEbt8iY6u1vkVu32o9lqj1OKbW+hZJrfvz/NK7g8DZ2RnXrl2Du7u71vR9+/ahcuXKhiqXyRA5rIXIIXtE6tu3L/r27av1Xikic862pjzmXHkit2+17luK2l8+DEXk9i0ytlrrW+T2rdZjiVqPY2qtb5HUuj/PL707CAIDAzF8+HBERERAo9Hg3r17OHjwIEaNGoUJEyYYo4xFWtYIEP/++y80Gg0qVKigWGyRQ/aIpNZh0NjWlMecK0+t27fI2JUqVUJSUhJOnjwJjUYDLy8v2NraKhZfFJHbt8jYaq1vHr/VtV8TSa31LZJa9+f5pfczCMaMGYOePXuidevWSExMRIsWLTBo0CB89tlnGDp0qDHKWKSdPn0atWrVQr169VCvXj3Url0bZ86cUSR2TEwM/P39Ubx4cRQvXhzvvfceYmJiFIktksj1FhmbbU15zLny1Lp9i4wdHR2NypUrY9iwYQgKCkKVKlWwc+dORWKLJHL7FhlbrfXN47e69msiqbW+RVLr/jy/9O4g0Gg0GDduHB4/foxz587h0KFDePDgAaZNm4bnz5/nqxDz58+Hu7s7rK2t0aRJExw5ciTXeRctWoTmzZujZMmSKFmyJPz8/PKcX7RBgwZh6tSpePLkCR4/foypU6di4MCBisTu27cv/Pz8EBcXh/v376N169aKXjInisj1FhmbbU15zLny1Lp9i4w9YsQIbNq0CSdOnMDJkyexadMmDBs2TJHYIoncvkXGVmt98/itrv2aSGqtb5HUuj/PL707CLJYWlqidu3aaNy4MSwsLDBr1ix4eHjovZyoqCgEBwdj0qRJOHHiBDw9PeHv74///vsvx/l37dqFHj16YOfOnTh48CBcXV3Rtm3bQvtEzpSUFHz00Ufy+27duslDQxpb1pA9jo6OKFGiBEaNGoWHDx8qElskkestMjbbmvKYc+WpdfsWGdvMzAxNmjSR3zdu3LjIjOVcECK3b5Gx1VrfPH6ra78mklrrWyS17s/zS+cOgtTUVIwdOxY+Pj5o2rQpNm7cCABYsmQJPDw8MHv2bIwcOVLvAsyaNQuBgYHo378/ateujbCwMNjY2CAiIiLH+VesWIEhQ4bAy8sLNWvWxOLFi5GRkYHo6Gi9YyuhYcOG2LVrl/x+9+7d8Pb2ViS2yCF7RFLrMGhsa8pjzpWn1u1bZOy2bdsiMjISkiRBkiQsW7YMbdu2VSS2SCK3b5Gx1VrfPH5nUst+TSS11rdIat2f55fODymcOHEiFi5cCD8/Pxw4cAAfffQR+vfvj0OHDmHWrFn46KOP9O5hfvHiBY4fP46xY8fK08zMzODn54eDBw/qtIzk5GS8fPkSpUqVyvHz1NRUrV6ahIQEvcpYUCdOnMD//vc/edSHW7duoXbt2mjYsKH8ubGIHLJHJLUOg8a2pjzmXHlq3b5Fxl68eDHi4+Px2WefAQBevnwJR0dHLFq0yKSHvxO5fYuMrdb65vFbXfs1kdRa3yKpdX+eXzp3EKxduxbLli1Dx44dce7cOdSvXx9paWk4ffp0vp+A+fDhQ6Snp8PJyUlrupOTEy5duqTTMkaPHg0XFxf4+fnl+HlISAimTJmSr/IZgsihLUQO2SOSWodBY1tTHnOuPLVu3yJjq3XYu/xu3+5jNuc4/ZZ1jpMNGtsQ1FrfPH7/33s1xBZJrfUtEoc51I/OHQT//vuvfDlE3bp1YWVlhZEjRwodHmPGjBlYvXo1du3aBWvrnI+8Y8eORXBwsPw+ISEBrq6uShWRQ5kIkLXeImNzmCR1tDXmXHmFYfsWGZvDHCpHrcNiqbW+RW7faj2WqPU4ptb6Fkmt+/P80vkZBOnp6bC0tJTfFytWDHZ2dgUKXqZMGZibmyMuLk5relxcHJydnfP87k8//YQZM2Zg27ZtqF+/fq7zWVlZwcHBQeulJA5loi4Gz/lkx5xfOWBbUx5zTkrhMIfKU+uwWGqtb5HUeixR63FMrfUtklr35/mlcweBJEno168funbtiq5duyIlJQWDBw+W32e99GFpaQlvb2+tBwxmPXDQ19c31+/98MMPmDZtGrZu3QofHx+9YiqNQ5moC4dJUldbY85JKRzmUHlqHRZLrfUtklqPJWo9jqm1vkVS6/48v3TuIAgICEC5cuXg6OgIR0dH9O7dGy4uLvL7rJe+goODsWjRIixduhQXL17E559/jqSkJPTv3x9AZkN+9SGG33//PSZMmICIiAi4u7vj/v37uH//PhITE/WOrQQOZaIuHCZJXW2NOSelcJhD5al1WCy11rdIaj2WqPU4ptb6Fkmt+/P80vkZBEuWLDFKAbp3744HDx5g4sSJuH//Pry8vLB161b5wYUxMTEwM/u/fowFCxbgxYsX6Natm9ZyJk2ahMmTJxuljAWRNbRFq1atAIgZyqR69eoA1DGUSXp6Onbv3i1fLuXm5oaWLVsqdnKT35wb4qFWbGvKY86VJXr7ftWTJ09QsmRJxeKJrO+sYe+y7l1dvny5Koa9E7l9i4ytxvoWvW9R67FEjccxQL31LZJa9+f5pXMHgTEFBQUhKCgox89eHTcSyBwaoijhUCbK2bt3L3r27IkKFSqgUqVKADLzfe/ePaxYsQItWrQwehk4TJI62loW5lw5IrfvOXPmYPjw4QCAmzdv4v3338eNGzfg7OyMTZs2oV69ekaLnYXDHCpPrcNiqa2+C8O5g1qPJWo7jmVRa32LpNb9eX4Vig4CU8ahTJTzxRdfYMOGDdmeS3H06FEMGDAAZ8+eNXoZOEzS/71XA+ZcOSK376VLl8odBN988w2GDBmCL774AuvWrUNwcDC2b99utNhZOMyh8tQ6LJba6rswnDuo9ViituNYFrXWt0hq3Z/nFzsIjCxraAsRRA7ZI0JKSkqOD61s1KiRYvf6FIZhkkRQW1vLwpwrpzBs3wBw4cIFrFq1CgDw4YcfYtq0aYrEFVnfWX9VVRuR27fI2Gqr78Kwb1HrsURtx7Esaq1vkdS6P88vdhCQyahSpQqmTp2KwYMHo1y5cgCA//77DwsWLICHh4fg0hFRQYjcvp8+fYo//vgDkiTh5cuXWp9ljSVd5OQyXComxytbDiLBeO5ARKRN51EMiAq7ZcuW4fbt26hSpYo8vmuVKlVw+/ZtLF++XHTxiKgARG7fbm5umDVrFmbPng0nJyfcvXsXQOaPCEtLS6PGJiLj4rkDEZE2XkFAJqNs2bIIDw9HeHi4/BClUqVKCS5V4ZfrCAozOihcEqLcidy+X39YbpbSpUtj9+7dipSBiIyD5w5ERNrYQZCH3Iee65nzF/K4NDM5ORmXL19G1apVYW9vb4ji5Un0kD2iiTi4F6acT5gwQbF7o1+n9PBvojx58gQbNmzQqu/OnTsr0vYKU1sTobCcvJubm8PGxkbxuEpuY8+fP8eDBw/g5uamNf38+fOoU6eOImUQQeT2/Solzx3+/PNPtGvXDsWKqffUUMS+pbC0tVc9evQIpUuXVjQmzx147mAsInNeGLdvXfAWAyMZPXq0/P/Tp0+jatWq6NGjB6pUqYI9e/YYNfbevXvh7u6Ob775Bn/99Rf++usvjB07Fu7u7kaPXVi9//77Rl2+yJzPnTs322vBggXy/41pzpw58v9v3ryJOnXqwMXFBR4eHoo8+VmUdevWoWbNmti2bRueP3+O58+f4++//0bt2rWxbt06o8bm9p2dsbdvkbELuo25j9mc40sX27ZtQ/ny5VGvXj00bNgQ165dkz/r06eP/itTRIjcvkWeO3Tq1AkuLi4IDg7G+fPnjRqrqDD29i2yreWlQYMGRl0+zx147qAUkTkvrNu3LtTbTWxk27dvx/fffw8g86+5v/zyCzp37oxDhw7hyy+/xP79+40WuzAM2VPYTJkyxajLF5nz4OBgdOjQQas3MjU1FSdPnoRGozFaXKBwDP8mwrhx43D48GF5TNssN2/exHvvvYcPP/zQaLG5fWdn7O1bZGyR29j48eOxZ88e1KtXDxEREfDz88Off/6JunXrFt2HM+pA5PYt8tyhfv36WLx4McLDw/H222+jRo0aGDhwIHr06AE7OzujxS3MjL19i2xrmzZtyvWzlJQUo8UFeO7AcwfliMy5yNgFxQ4CBcTExKBz584AgLfeegvJyclGjVcYhuwpbLy9vY26fJE537ZtG8aOHYvAwED5rx27du3CkiVLjBr3daKGfxMhPT092w4fADw8PJCWlmbU2Ny+szP29l1YYiu9jb18+RL169cHAAwcOBDu7u54//338fvvvxu981Ekkdv3q5Q+d9BoNPD29oa3tzdmzZqFtWvXIiIiAl9++SW6deuGiIgIo8YvjIy9fYtsa126dEHLli1z7Ox79uyZUWO/iucOPHfINx1G4xGZ88JyLMkPdhAYyX///Ye5c+dCkqRsO9qMjAyjxlbzkD1//fUXVq1apXWvzyeffIL27dsbNa7InL/77rvYvn07goKCsG7dOsyZM0exk3eTHP5NB40aNcKAAQMwePBgeczw27dvIywsLMcDsCGpeft+1ZEjR7B//340aNAArVq1Mno8UfsWkdtYSkoKUlNTYWVlBQBo3bo1li5dio4dO+LFixdGjS2SyO1b5LnDq6ytrdGnTx/06dMH165dU7zDubAICwvD4MGDjbZ8kW2tWrVqiIiIyPEHjKurq1Fj89yB5w5KEZlzkbELis8gMJI2bdrg5MmTOHXqFFq0aIHY2FgAwN27d+UN01jUOmTP+PHjMXHiRPj6+mL06NEYPXo0fH19MWnSJIwfP96osUXn3MHBAcuWLcP777+Pli1b4vnz50aPCah3+Lfw8HB4eHhgwIABqFatGqpVq4aBAweiUqVKRv8rm+i2Jkrr1q3l///222/o1q0bLl++jE8//RQLFy40amyR+xaR21jXrl2zjeDQsmVLLF++XJGH7YoicvsWee6Q0w9FAKhatSq+++47o8YurKZPn27U5YtsawEBAXj48GGOnxmzUwTguQPPHZQjMuciYxeURjLlrrocJCQkwNHREfHx8XBwcMhzXkOOYqAvQ8XOz5A9hlzvpKQk+d7FxMRE2Nra6lwOfVWrVg3nz5/PdnBJTU1FnTp1tB6wlRNTyXlcXByOHz+u8182jTHMYXp6OlJTU9/4hPei2tYKylTampI5b9CgAU6ePAkAePvtt7F48WLUrFkTcXFx8Pf3x6lTp4wWu7DsW14lYhvTV1FtawUlMuciFdX67tq1a47TJUnCtm3bkJSUZLTYBWUq23cWXfdrhqTGfYvJnDvocItBQZnSNqbPb2DeYmDiCvswGoYkSVKOl2BmZGQoesma6Jw7OTkZ/bLnNxE1/JvaiG5rSnr1tpnk5GTUrFkTQGZ7NzMz7sVwhWXf8ipuY0SG8ffffyM0NDRbB6AkSdi7d6+gUqkT92vKUNO5A+UPbzEQoGHDhsJiixwOzNj69euHRo0a4YcffkBUVBSioqLwww8/oHHjxujfv7+wchXZIdgmO+b8UiJ2Ecbt2zhu3LiBrl27okuXLvj333+1nrJt7PvhuW/JTmQ7F0nkeqs1trF5eXmhQYMGCAgI0Hr169cPxYsXF1YutR5LTPk4lhe11rdI3KfmjlcQCLB5s25jUBuDyOHAjG38+PFo0aIF1qxZg3379gHIvM9t3rx5aNmypbBymfIQbIU1tkjcvo3j1XGzO3fujOTkZFhbW+PevXvo1KmTUWNz35KdyHYuksj1VmtsY5szZw5cXFxy/Cw6Olrh0vwftR5LTPk4lhe11rdI3Kfmjh0EApQvX15YbJHDgSmhRYsWaNGihehiaFHLEGyFKbZI3L6NIyAgIMfpLi4uijxAjfsWbSLbuUgi11utsY0tr6eJV69eXcGSaFPrscSUj2N5UWt9i8R9au54i4GRPHr0CGPGjMG8efMAABMmTEDz5s3x+eefyw8HMabff/8dmzZtAgDs27cPw4cPR3h4uNHjFlZhYWFGXf7hw4eRkJAAAHj+/Dm+/vprtGjRAkOHDpWnG1NhrG9j51y0devWoXPnzvDy8oKPjw8CAgJw9uxZxctx5MgRzJ49O9vT5tVEZFsz9X3L62rVqqV4TKWJPn6/Tsmc79mzB8uWLcO9e/e0pi9dulSxMhQmSuxbRB1LRO9bCuN5i7EVpn2LWs4dROe8qO5T2UFgJAMHDsTjx49x4MABvP/++7hx4wbGjh0LMzMzfPbZZ0aNPWHCBEyfPh2TJk3Cl19+iXHjxsHFxQVLly7FtGnTjBq7sDL2UEUDBw6U71UcM2YMYmNjMWbMGADGHy6osNa3sXMu0jfffIPw8HC0bNkSjo6OePfdd1G7dm107NgRv//+u1Fjixzur7AS2dZMed/SsGHDbK8bN27I/zdVIo/fInM+a9YsDBw4EGvXroWnpyfWr18vf/bqLT5FSgGfpWPs7VvksYTnLcoTuW9R67mDyJwX5X0qbzEwkhs3bmDjxo1IS0tD+fLlERsbi2LFiuG9995D/fr1jRp7w4YNOHXqFJKTk+Hs7Iw7d+6gdOnSGDJkCJo1a4YJEyYYNb4oeQ1V9OjRI6PHt7CwAADs3bsXR48ehbm5Odq3bw9PT0+jxhVZ36JzLsrGjRtx9uxZmJubIzAwEB988AF27tyJjz/+GF26dDHqPfGv9niHhoZi27ZtWsP9GfuAJ4rItia6nYvat6SkpKB58+bo2TNzSCVJktCjRw/Mnj3bqHFFE3n8FpnzyMhIHD9+HA4ODrhw4YL8rI/evXsLG61DCSK3b5HHEkCd5y0iidy3qPXcQWTOi/I+lR0ERpJV8ZIkIS0tTX6v0WiM3igsLS1RrFgxODg4oGrVqihdujQAwN7eHubm5kaNLZLIoYpsbGxw5coVVK9eHaVLl0ZSUhIcHBzw4sULpKWlGTW2yPpW6/BQxYoVk3NraWmJp0+fAgA8PDyMXt8ih/sTSWRbU+u+5cSJExg9ejTmzZuHsLAwlC5dGsWLFxf6YEYliDx+i8551tjYtWvXxj///IM2bdogPT1da79jaoy2feswRrvIY4laz1tEErlvUeu5g8icA0V3nyq8g2D+/Pn48ccfcf/+fXh6euLnn39G48aNc5z3/PnzmDhxIo4fP47bt29j9uzZGDFihLIF1lHDhg3x8ccfIzk5Gf7+/ujduze6dOmCbdu2Gf1+wvT0dPn/r142JEmS0YcDEylrqKKcHjhk7N7oH3/8Ef7+/ujVqxfq1auH1q1bo0OHDti5c6fRh0ETWd8icy6Sj48P+vXrh3bt2mHt2rXyyfvz58/x8uVLo8bOGu5PkiR5uD9ra2sAxh/uTySRbU2t+xZra2vMmTMHO3bsgL+/P7755hujxissRB6/Rebc3Nwc//33H8qVKwcAqFixIqKjo+Hn54c7d+4oVg6lidy+RR5L1HreIpLIfYtazx1E5rwo71OFdhlFRUUhODgYkyZNwokTJ+Dp6Ql/f3/8999/Oc6fnJyMypUrY8aMGXB2dla4tPpZuHAhmjVrhrZt22Lp0qXo1asXVqxYAXt7e/z6669GjT1lyhQkJSUBAHx9feXpV65cQffu3Y0aWySRQxW1bNkSBw4cgEajwe3bt+Hi4oJHjx5hxowZGDVqlFFji6zvwjo8lLHNmzcPFStWxIoVK1CvXj3MmDEDAJCWloY1a9YYNfacOXPQqVMndO7cGT/++COSk5MBQJHh/kQS2dbUum/J4ufnh+joaGzYsKHQXxZpCCKP31lE5HzMmDG4fv261jQXFxdER0ejR48eipRBBJHbt8hjiVrPW0QSuW9R67mDyJwX5X2qRhJ4tG/SpAkaNWokP1kyIyMDrq6uGDp0qPyglNy4u7tjxIgRel9BkJCQAEdHR8THx8uXfeQaY0zOY1Tesu6Z8xdeuWysoEwldlJSEuzs7AAAiYmJsLW1LXD5jMVUcq7W2GxryscuSjkXyVTqW2TsotTWROZcpEJZ3zpc5m80CsQ2le1bJO5blI9dlLZvU8k5oN9vYGG3GLx48QLHjx/H2LFj5WlmZmbw8/PDwYMHDRYnNTUVqamp8nsRw0IREVEeRJ7EExEREZFMWAfBw4cPkZ6eDicnJ63pTk5OuHTpksHihISEYMqUKQZbHhGZOP5YVRfWNxEREZFM+EMKjW3s2LEIDg6W3yckJMDV1VXxcqSkpOCTTz4BAKxevVp+MIipxzaYfJzEqzXnao0tEnOuPLXmXK2xRVJrzotSfed+Ka7+y9J3vUXGNiS1xhaJOVcec64bYR0EZcqUgbm5OeLi4rSmx8XFGfQBhFZWVrCysjLY8vIrPT0dv//+u/x/tcQWSa05V2tskZhz5ak152qNLZJJ5Dwfneys7yJc34xdJDDnymPOdSOsg8DS0hLe3t6Ijo5G586dAWQ+pDA6OhpBQUGiimU0lpaW8tMyXx9r15Rji6TWnKs1tkjMufLUmnO1xhZJrTlnfasr52qNLRJzrjzmXDdCbzEIDg5GQEAAfHx80LhxY4SGhiIpKUkef7Vv376oUKECQkJCAGQ+2PDChQvy/+/evYtTp07Bzs4OVatWFbYeurCwsEBgYKDqYouk1pyrNbZIzLny9F1vQ14GrNb6ZltjbDVQa87VGttg8nGVDnOuPOZcN0I7CLp3744HDx5g4sSJuH//Pry8vLB161b5wYUxMTEwMzOT57937x4aNGggv//pp5/w008/oWXLlti1a5fSxSciIiIiIiIyGcIfUhgUFJTrLQWv/+h3d3eHJEkKlMrwMjIycPHiRQBArVq1tDo+TDm2SGrNuVpji8Sc68aQf8VXa87VGlskteac9a2unKs1tkjMufKYc90I7yBQi+fPn6Nu3boAgMTERNja2qoitr4M+QNCrTlXa2x9sa0VbWrNuVpji1SUcm4q+zWRilJ9M3bRxpwrjznXDTsIFFSmTBlVxhZJrTlXa2yRmHPlqTXnao0tklpzzvpmbDXEFok5Vx5z/mbsIFCIra0tHjx4oLrYIqk152qNLRJzrjy15lytsUVSa85Z34xdWGPneqXMjA6GKpL+sfNxlU5RyrmpYM51U3hvfiAiIiIiIiIixbCDgIiIiIiIiIjYQaCUlJQU9OrVC7169UJKSopqYouk1pyrNbZIzLny1JpztcYWSa05Z32rK+dqjS0Sc6485lw3fAaBQtLT07Fy5UoAwK+//qqa2CKpNedqjS0Sc648teZcrbFFUmvOWd/qyrlJxJ7smMv0+Pwv04hMIucKMORzH5hz3bCDQCGWlpaYPXu2/H+1xBZJrTlXa2yRmHPlqTXnao2tL0M+xEytOS9K9W1Ias25WmOLxJwrjznXDTsIFGJhYYERI0aoLrZIas25WmOLxJwrT605V2tskdSac9Y3Y6shtkjMufKYc93wGQRERERERERExCsIlJKRkYGYmBgAgJubG8zMlOubERlbJLXmXK2xRWLOlafWnKs1tkhqzTnrW105V2tskZhz5THnumEHgUKeP38ODw8PAEBiYiJsbW1VEVskteZcrbFFYs6Vp9acqzW2weTjIWZqzblJ1Hc+qDXnao0tEnOuPOZcN+wgUJCNjY0qY4uk1pyrNbZIzLny1JpztcYWSa05Z30zthpii8ScK485fzN2ECjE1tYWSUlJqostklpzrtbYIjHnylNrztUaWyS15pz1zdhqiC0Sc6485lw3hffmByIiIiIiIiJSDDsIiIiIiIiIiIgdBEpJTU1FYGAgAgMDkZqaqprYIqk152qNLRJzrjy15lytsUVSa85Z3+rKuVpji8ScK4851w07CBSSlpaGxYsXY/HixUhLS1NNbJHUmnO1xhaJOVeeWnOu1tgiqTXnrG915VytsUVizpXHnOuGDylUiIWFBb799lv5/2qJLZJac67W2CIx58pTa87VGlskteac9a2unKs1tkjMufKYc92wg0AhlpaWGDdunOpii6TWnKs1tkjMufLUmnO1xhZJrTlnfTO2GmKLxJwrjznXDW8xICIiIiIiIqLC0UEwf/58uLu7w9raGk2aNMGRI0fynH/t2rWoWbMmrK2tUa9ePWzZskWhkuafJEl48OABHjx4AEmSVBNbJLXmXK2xRWLOlafWnKs1tkhqzTnrW105V2tskZhz5THnuhF+i0FUVBSCg4MRFhaGJk2aIDQ0FP7+/rh8+TLKlSuXbf4DBw6gR48eCAkJwfvvv4+VK1eic+fOOHHiBOrWrStgDXSTnJwsr09iYiJsbW1VEVskteZcrbFFYs6Vp9acqzW2SGrNOetbXTlXa2yRmHPlMee6Ed5BMGvWLAQGBqJ///4AgLCwMGzevBkREREYM2ZMtvnnzJmDdu3a4auvvgIATJs2Ddu3b8e8efMQFhaWbf7U1FStoSTi4+MBAAkJCW8sW0Zqco7TEzS59PrkscykpKRXZktAeno6YzM2YzM2YzM2YzM2YzM2YzM2YzO20WJnxQSg29ULkkCpqamSubm5tGHDBq3pffv2lTp27Jjjd1xdXaXZs2drTZs4caJUv379HOefNGmSBIAvvvjiiy+++OKLL7744osvvlT7unPnzht/owu9guDhw4dIT0+Hk5OT1nQnJydcunQpx+/cv38/x/nv37+f4/xjx45FcHCw/D4jIwOPHz9G6dKlodFoCrgGykpISICrqyvu3LkDBwcH0cUhI2N9qwvrW11Y36QrthXSB9uLurC+lVdUcy5JEp49ewYXF5c3ziv8FgNjs7KygpWVlda0EiVKiCmMgTg4OBSpBkkFw/pWF9a3urC+SVdsK6QPthd1YX0rryjm3NHRUaf5hI5iUKZMGZibmyMuLk5relxcHJydnXP8jrOzs17zExEREREREdGbCe0gsLS0hLe3N6Kjo+VpGRkZiI6Ohq+vb47f8fX11ZofALZv357r/ERERERERET0ZsJvMQgODkZAQAB8fHzQuHFjhIaGIikpSR7VoG/fvqhQoQJCQkIAAMOHD0fLli0xc+ZMdOjQAatXr8axY8fw66+/ilwNRVhZWWHSpEnZbpkg08T6VhfWt7qwvklXbCukD7YXdWF9K08NOddIki5jHRjXvHnz8OOPP+L+/fvw8vLC3Llz0aRJEwBAq1at4O7ujsjISHn+tWvXYvz48bh16xaqVauGH374Ae3btxdUeiIiIiIiIqKir1B0EBARERERERGRWEKfQUBEREREREREhQM7CIiIiIiIiIiIHQRERERERERExA6CIqNVq1YYMWKETvPu2rULGo0GT58+BQBERkaiRIkS8ueTJ0+Gl5eX/L5fv37o3LmzwcpKYrxer6Q/SZLw6aefolSpUtBoNChRooTO250IutQ5t2/dvGkfq9FosHHjxnwvPz91pc9+nwqf14/FhUlhLhsZl7u7O0JDQ0UXgwqA26/uRB1HlTwnL+j5SU6ED3NIulm/fj0sLCx0mrdp06aIjY2Fo6OjTvPPmTMHfFYlEbB161ZERkZi165dqFy5Mrp166bX92/dugUPDw+cPHlSkQPDqFGjMHToUKPHISA2NhYlS5bUaV6NRoMNGzZo/djPT13ps98n8Vq1agUvLy/++KIcFZb2cfToUdja2gotA5GpU/L8TJ/zE12xg6CIKFWqlM7zWlpawtnZWef5de1IIDJ1169fR/ny5dG0aVMAQLFihXsXaWdnBzs7O9HFUAV99qk5yU9d6bPfJyLT9/LlywJ3GpYtW9ZApSGi3LzpmP/ixQtYWloaJNabzk/ys9/gLQZ62rp1K95++22UKFECpUuXxvvvv4/r168DyPzroUajwZo1a9C8eXMUL14cjRo1wpUrV3D06FH4+PjAzs4O7733Hh48eCAvM+uy0ilTpqBs2bJwcHDA4MGD8eLFC3me1y+RSU1NxejRo+Hq6gorKytUrVoV4eHhAPS/9Ciny1qHDRuGr7/+GqVKlYKzszMmT56c75ypRV5t48WLFwgKCkL58uVhbW2NSpUqISQkRP6uRqPBggUL8N5776F48eKoXLkyfvvtN63ljx49GtWrV4eNjQ0qV66MCRMm4OXLl7mW5+jRo2jTpg3KlCkDR0dHtGzZEidOnDDOypuAfv36YejQoYiJiYFGo4G7u3u2eXK6jKtEiRKIjIwEAHh4eAAAGjRoAI1Gg1atWgHQrS40Gg0WLlyI999/HzY2NqhVqxYOHjyIa9euoVWrVrC1tUXTpk3lNgVkv4QtPT0dwcHBchv8+uuvs10dlJGRgZCQEHh4eKB48eLw9PTM1tbUKiMjI9f93qt1n9f2nNVuunTpotWO8lNXr+/33d3dMX36dAwYMAD29vZwc3PDr7/+qvWdO3fu4OOPP0aJEiVQqlQpdOrUCbdu3TJEeigP/fr1w+7duzFnzhxoNBpoNBo578ePH4ePjw9sbGzQtGlTXL58GUDmOYOZmRmOHTumtazQ0FBUqlQJGRkZ8vH877//RoMGDVC8eHG8++67+O+///DXX3+hVq1acHBwQM+ePZGcnCwvIzU1FcOGDUO5cuVgbW2Nt99+G0ePHlUsH6Qtp/ZRrFgx/PTTT1rznTp1ChqNBteuXQPwf+cGHTt2hK2tLb777jsAwIIFC1ClShVYWlqiRo0aWL58ubwMSZIwefJkuLm5wcrKCi4uLhg2bJj8+eu3GGg0GixevBhdunSBjY0NqlWrhk2bNmmV69y5c3jvvfdgZ2cHJycn9OnTBw8fPjR0mlShVatWGDp0KEaMGIGSJUvCyckJixYtQlJSEvr37w97e3tUrVoVf/31l/ydLVu2oHr16ihevDjeeeedbPv0rFuJ//zzT9SoUQM2Njbo1q0bkpOTsXTpUri7u6NkyZIYNmwY0tPT5e8tX74cPj4+sLe3h7OzM3r27In//vtPqVRkk5/c7N69G40bN4aVlRXKly+PMWPGIC0tLdcYbzqO5vQbKmu7zMp7Vr43btyIatWqwdraGv7+/rhz5478ndxu5/7uu+/g4uKCGjVqAMi7DjIyMlCxYkUsWLBAax1OnjwJMzMz3L59G4D2+UnWb9GoqCi0bNkS1tbWWLFihe6V8P+xg0BPSUlJCA4OxrFjxxAdHQ0zMzN06dIFGRkZ8jyTJk3C+PHjceLECRQrVgw9e/bE119/jTlz5mDv3r24du0aJk6cqLXc6OhoXLx4Ebt27cKqVauwfv16TJkyJddy9O3bF6tWrcLcuXNx8eJFLFy40KB/SVy6dClsbW1x+PBh/PDDD5g6dSq2b99usOWborzaxty5c7Fp0yasWbMGly9fxooVK7L9AJ0wYQI+/PBDnD59Gr169cInn3yCixcvyp/b29sjMjISFy5cwJw5c7Bo0SLMnj071/I8e/YMAQEB2LdvHw4dOoRq1aqhffv2ePbsmbFSUKTNmTMHU6dORcWKFREbG5uvk+kjR44AAHbs2IHY2FisX78egO51MW3aNPTt2xenTp1CzZo10bNnT3z22WcYO3Ysjh07BkmSEBQUlGv8mTNnIjIyEhEREdi3bx8eP36MDRs2aM0TEhKCZcuWISwsDOfPn8fIkSPRu3dv7N69W+/1NTW67vfy2p6z2s2SJUvybEe61FVu3/Px8cHJkycxZMgQfP755/IPzpcvX8Lf3x/29vbYu3cv9u/fDzs7O7Rr106rw5kMb86cOfD19UVgYCBiY2MRGxsLV1dXAMC4ceMwc+ZMHDt2DMWKFcOAAQMAZJ6o+vn5YcmSJVrLWrJkCfr16wczs/87RZs8eTLmzZuHAwcOyJ1AoaGhWLlyJTZv3oxt27bh559/luf/+uuvsW7dOixduhQnTpxA1apV4e/vj8ePHyuQDXpdTu1jypQpOdZ9ixYtULVqVXna5MmT0aVLF5w9exYDBgzAhg0bMHz4cHz55Zc4d+4cPvvsM/Tv3x87d+4EAKxbtw6zZ8/GwoULcfXqVWzcuBH16tXLs3xTpkzBxx9/jDNnzqB9+/bo1auX3FaePn2Kd999Fw0aNMCxY8ewdetWxMXF4eOPPzZwltRj6dKlKFOmDI4cOYKhQ4fi888/x0cffYSmTZvixIkTaNu2Lfr06YPk5GTcuXMHXbt2xQcffIBTp05h0KBBGDNmTLZlJicnY+7cuVi9ejW2bt2KXbt2oUuXLtiyZQu2bNmC5cuXY+HChVp/EHj58iWmTZuG06dPY+PGjbh16xb69eunYCay0yc3d+/eRfv27dGoUSOcPn0aCxYsQHh4OL799ts8Y+R1HNVVcnIyvvvuOyxbtgz79+/H06dP8cknn+T5nejoaFy+fBnbt2/Hn3/+CSDvOjAzM0OPHj2wcuVKreWsWLECzZo1Q6VKlXKNNWbMGAwfPhwXL16Ev7+/XusGAJCoQB48eCABkM6ePSvdvHlTAiAtXrxY/nzVqlUSACk6OlqeFhISItWoUUN+HxAQIJUqVUpKSkqSpy1YsECys7OT0tPTJUmSpJYtW0rDhw+XJEmSLl++LAGQtm/fnmOZdu7cKQGQnjx5IkmSJC1ZskRydHSUP580aZLk6empFb9Tp07y+5YtW0pvv/221jIbNWokjR49WqecUKZX28bQoUOld999V8rIyMhxXgDS4MGDtaY1adJE+vzzz3Nd/o8//ih5e3vL71+v19elp6dL9vb20h9//KHfiqjI7NmzpUqVKsnvX93uJCmznjZs2KD1HUdHR2nJkiWSJEnyPuDkyZN5xsmpLgBI48ePl98fPHhQAiCFh4fL01atWiVZW1vL71+v8/Lly0s//PCD/P7ly5dSxYoV5e07JSVFsrGxkQ4cOKBVnoEDB0o9evTIs8ym7k37vVfrXpft+fV2om9dZZXp1fZXqVIlqXfv3vL7jIwMqVy5ctKCBQskSZKk5cuXSzVq1NAqV2pqqlS8eHHp77//fmMOqGBer6+sY/GOHTvkaZs3b5YASM+fP5ckSZKioqKkkiVLSikpKZIkSdLx48cljUYj3bx5M9dlhISESACk69evy9M+++wzyd/fX5IkSUpMTJQsLCykFStWyJ+/ePFCcnFxkdvc6+cJZHyvt4+7d+9K5ubm0uHDhyVJyqyjMmXKSJGRkfI8AKQRI0ZoLadp06ZSYGCg1rSPPvpIat++vSRJkjRz5kypevXq0osXL3IsR6VKlaTZs2drxXj12JOYmCgBkP766y9JkiRp2rRpUtu2bbWWcefOHQmAdPnyZR3XnrK8fqxJS0uTbG1tpT59+sjTYmNjJQDSwYMHpbFjx0q1a9fWWsbo0aOznecDkK5duybP89lnn0k2NjbSs2fP5Gn+/v7SZ599lmvZjh49KgHQ+o6S9M3NN998k+2YN3/+/Fx/P0nSm4+jOe0bT548KQGQ98tZ+T506JA8z8WLFyUA8vac028tJycnKTU1Nc8cvF4HJ0+elDQajXT79m1JkjLPHytUqCCXV5K0zzmyzkNDQ0PzjPMmvIJAT1evXkWPHj1QuXJlODg4yH81iomJkeepX7++/H8nJycA0Oq9dXJyynYJj6enJ2xsbOT3vr6+SExM1LpcJcupU6dgbm6Oli1bGmSdcvLqOgBA+fLlhV52VBTk1Tb69euHU6dOoUaNGhg2bBi2bduW7fu+vr7Z3r96BUFUVBSaNWsGZ2dn2NnZYfz48Vrt7nVxcXEIDAxEtWrV4OjoCAcHByQmJub5HTIOXetCl31HSkoKEhISssWIj49HbGwsmjRpIk8rVqwYfHx85PfXrl1DcnIy2rRpI98fZ2dnh2XLlmnduqBWuu73dNme86JLXelSRo1GA2dnZ7mMp0+fxrVr12Bvby/XbalSpZCSksL6FejVOitfvjwAyHXWuXNnmJuby1ePREZG4p133sl2hdnr+4asW81enZa1zOvXr+Ply5do1qyZ/LmFhQUaN26sdUwhsVxcXNChQwdEREQAAP744w+kpqbio48+0prv9f3CxYsXteoWAJo1aybX7UcffYTnz5+jcuXKCAwMxIYNG/K85BrQbl+2trZwcHDQ2q/s3LlT65hRs2ZNAOB+JZ9ezbe5uTlKly6d7VgPZO4nLl68qHWsALKfLwKAjY0NqlSporUMd3d3rauLX//9cfz4cXzwwQdwc3ODvb29/LtC5Hmivrnx9fWFRqORP2/WrBkSExPx77//6hTj9eOorooVK4ZGjRrJ72vWrIkSJUrkuY+tV69etucOvKkOvLy8UKtWLfkqgt27d+O///7Ltp94nS7nE3lhB4GePvjgAzx+/BiLFi3C4cOHcfjwYQDQunzz1QdBZDXa16e9ekuCvooXL57v7+rq9YdZFLTMapBX22jYsCFu3ryJadOm4fnz5/j444/1ekL+wYMH0atXL7Rv3x5//vknTp48iXHjxuV52XBAQABOnTqFOXPm4MCBAzh16hRKly7NS40LQKPRZLtPPK/nQGTRtS502XcAyPe2mJiYCADYvHkzTp06Jb8uXLjA5xBA9/1eQbdnY5UxMTER3t7eWnV76tQpXLlyBT179lSkfJRdXtuwpaUl+vbtiyVLluDFixdYuXKlfAtCXsvgMdo0DBo0CKtXr8bz58+xZMkSdO/eXeuPRQD0HnHA1dUVly9fxi+//ILixYtjyJAhaNGiRZ7HqjftV7Iub3/1dfXqVbRo0UKvslGmnPJd0GP9m5aZNS1rmUlJSfD394eDgwNWrFiBo0ePyh2VIs8TjZEbXWJkLS/r1q5Xz/V0Oc/Txevbsq510KtXL7mDYOXKlWjXrh1Kly6tVyx9sYNAD48ePcLly5cxfvx4tG7dGrVq1cKTJ08MsuzTp0/j+fPn8vtDhw7Bzs5OvofxVfXq1UNGRgbvGS5EdGkbDg4O6N69OxYtWoSoqCisW7dO637QQ4cOac1/6NAh1KpVCwBw4MABVKpUCePGjYOPjw+qVasmP5wkN/v378ewYcPQvn171KlTB1ZWVnyoUAGVLVsWsbGx8vurV69qPRgsq2f41YcAAcrUhaOjI8qXLy93TAFAWloajh8/Lr+vXbs2rKysEBMTg6pVq2q9ctrXUO7y2p4tLCyytYFX6VJX+dGwYUNcvXoV5cqVy1a/HK3G+CwtLfOs99wMGjQIO3bswC+//IK0tDR07dq1QOXIenjd/v375WkvX77E0aNHUbt27QItm/Ivp/bRvn172NraYsGCBdi6dWuOnUOvq1WrllbdApnHmFfrtnjx4vjggw8wd+5c7Nq1CwcPHsTZs2fzVe6GDRvi/PnzcHd3z7Zf4XCJxlerVi35+UZZXj9fzI9Lly7h0aNHmDFjBpo3b46aNWsWuSuFsx7m/OqP+f3798Pe3h4VK1bM1zKzRvl49Vzv1KlT2eZLS0vTesDs5cuX8fTpU/m8XRe61kHPnj1x7tw5HD9+HL/99ht69eqlxxrlDzsI9FCyZEmULl0av/76K65du4Z//vkHwcHBBln2ixcvMHDgQFy4cAFbtmzBpEmTEBQUpPWQoizu7u4ICAjAgAEDsHHjRty8eRO7du3CmjVrDFIW0t+b2sasWbOwatUqXLp0CVeuXMHatWvh7OyMEiVKyPOsXbsWERERuHLlCiZNmoQjR47ID6SrVq0aYmJisHr1aly/fh1z58594wPNqlWrhuXLl+PixYs4fPgwevXqpcjVJ6bs3Xffxbx583Dy5EkcO3YMgwcP1uqJLleuHIoXLy4/xCk+Ph6AcnUxfPhwzJgxAxs3bsSlS5cwZMgQrSfx2tvbY9SoURg5ciSWLl2K69ev48SJE/j555+xdOlSg5fHVL1pe3Z3d0d0dDTu37+fayfym+oqP3r16oUyZcqgU6dO2Lt3r3xsGDZsWJ6XW5JhuLu74/Dhw7h16xYePnyo81+4atWqhbfeegujR49Gjx49CrxvsLW1xeeff46vvvoKW7duxYULFxAYGIjk5GQMHDiwQMum/MupfZibm6Nfv34YO3YsqlWrluOl46/76quvEBkZiQULFuDq1auYNWsW1q9fj1GjRgHIvE0lPDwc586dw40bN/C///0PxYsXz/OBZnn54osv8PjxY/To0QNHjx7F9evX8ffff6N///756hAj/QwePBhXr17FV199hcuXL2PlypXyyEkF4ebmBktLS/z888+4ceMGNm3ahGnTphW8wAoaMmQI7ty5g6FDh+LSpUv4/fffMWnSJAQHB+f4+0kXWX8wmTx5Mq5evYrNmzdj5syZ2eazsLDA0KFDcfjwYRw/fhz9+vXDW2+9hcaNG+scS9c6cHd3R9OmTTFw4ECkp6ejY8eO+Vo3fbCDQA9mZmZYvXo1jh8/jrp162LkyJH48ccfDbLs1q1bo1q1amjRogW6d++Ojh075jm04IIFC9CtWzcMGTIENWvWRGBgIJKSkgxSFtLfm9qGvb09fvjhB/j4+KBRo0a4desWtmzZorUDmzJlClavXo369etj2bJlWLVqlfwXgY4dO2LkyJEICgqCl5cXDhw4gAkTJuRZpvDwcDx58gQNGzZEnz595CGvKP9mzpwJV1dXNG/eHD179sSoUaO0LgctVqwY5s6di4ULF8LFxQWdOnUCoFxdfPnll+jTpw8CAgLg6+sLe3t7dOnSRWueadOmYcKECQgJCUGtWrXQrl07bN68WR6ikd7sTdvzzJkzsX37dri6uqJBgwY5LkOXutKXjY0N9uzZAzc3N3Tt2hW1atXCwIEDkZKSAgcHhwItm95s1KhRMDc3R+3atVG2bFm97uMdOHAgXrx4odNfkHUxY8YMfPjhh+jTpw8aNmyIa9eu4e+//0bJkiUNsnzSX27tI6vu+/fvr9NyOnfujDlz5uCnn35CnTp1sHDhQixZskQeVrdEiRJYtGgRmjVrhvr162PHjh34448/3nhJcm5cXFywf/9+pKeno23btqhXrx5GjBiBEiVK5PtHGOnOzc0N69atw8aNG+Hp6YmwsDBMnz69wMstW7YsIiMjsXbtWtSuXRszZszINuxmYVehQgVs2bIFR44cgaenJwYPHoyBAwdi/Pjx+V6mhYWF/AeA+vXr4/vvv89xVAQbGxuMHj0aPXv2RLNmzWBnZ4eoqCi9YulTB7169cLp06fRpUsXRf7Yp5Fev6GWFNevXz88ffo02/jqpB4ajQYbNmxA586dRReFiIgUNm3aNKxduxZnzpwRXRRS2N69e9G6dWvcuXNHfgAbERVekZGRGDFiRIGv+ivMiokuABEREZEaJSYm4tatW5g3b94bx+4m05KamooHDx5g8uTJ+Oijj9g5QESFBq8NIiIiIhIgKCgI3t7eaNWqlcFuL6CiYdWqVahUqRKePn2KH374QXRxiIhkvMWAiIiIiIiIiHgFARERERERERGxg4CIiIiIiIiIwA4CIiIiIiIiIgI7CIiIiIiIiIgI7CAgIiIiIiIiIrCDgIiIiIiIiIjADgIiIiIiIiIiAjsIiIiIiIiIiAjA/wOC0O8DPxjJeQAAAABJRU5ErkJggg==\n",
      "text/plain": [
       "<Figure size 1240x300 with 1 Axes>"
      ]
     },
     "metadata": {},
     "output_type": "display_data"
    }
   ],
   "source": [
    "plot_integrals(all_exp_int, all_sel_int, compounds, int_regions, save=f\"{fdir}integrals_sel.pdf\")"
   ]
  },
  {
   "cell_type": "code",
   "execution_count": null,
   "id": "74f337a8-bf89-4e80-acb0-3bb13867cac0",
   "metadata": {},
   "outputs": [],
   "source": []
  }
 ],
 "metadata": {
  "kernelspec": {
   "display_name": "PIPNet",
   "language": "python",
   "name": "pipnet"
  },
  "language_info": {
   "codemirror_mode": {
    "name": "ipython",
    "version": 3
   },
   "file_extension": ".py",
   "mimetype": "text/x-python",
   "name": "python",
   "nbconvert_exporter": "python",
   "pygments_lexer": "ipython3",
   "version": "3.9.13"
  }
 },
 "nbformat": 4,
 "nbformat_minor": 5
}<|MERGE_RESOLUTION|>--- conflicted
+++ resolved
@@ -184,11 +184,7 @@
     "    model_pars = json.load(F)\n",
     "model_pars[\"noise\"] = 0.\n",
     "\n",
-<<<<<<< HEAD
     "with open(f\"{model_dir}data_pars.json\", \"r\") as F:\n",
-=======
-    "with open(f\"{model_dir}data_pars.json\", \"rb\") as F:\n",
->>>>>>> 3011d8a0
     "    data_pars = json.load(F)"
    ]
   },
